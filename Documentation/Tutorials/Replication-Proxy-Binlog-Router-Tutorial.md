# MariaDB MaxScale as a Binlog Server
MariaDB MaxScale is a dynamic data routing platform that sits between a database layer and the clients of that database. However, the binlog router described here is somewhat different to that original concept, moving MariaDB MaxScale down to play a role within the database layer itself.

In a traditional MariaDB replication setup a single master server is created and a set of slaves MariaDB instances are configured to pull the binlog files from that master to the slaves. There are some problems, however, in this setup; when the number of slaves grows, an increasing load caused by the serving of binlogs to each slave, is placed on the master. When the master server fails, some action must be performed on every slave server before a new server can become the master server.

Introducing a proxy layer between the master server and the slave servers can improve the situation, by reducing the load on the master to simply serving the proxy layer rather than all of the slaves. The slaves only need to be aware of the proxy layer and not of the real master server. Removing the need for the slaves to have knowledge of the actual master, greatly simplifies the process of replacing a failed master within a replication environment.

## MariaDB as a Binlog Server
The most obvious solution to the requirement for a proxy layer within a replication environment is to use a MariaDB or MySQL database instance. The database server is designed to allow this, since a slave server is able to be configured such that it will produce binary logs for updates it has itself received via replication from the master server. This is done with the *log_slave_updates* configuration option of the server. In this case the server is known as an intermediate master, it is simultaneously a slave to the real master and a master to the other slaves in the configuration.

Using an intermediate master does not, however, solve all the problems and introduces some new ones, due to the way replication is implemented. A slave server reads the binary log data and creates a relay log from that binary log. This log provides a source of SQL statements, which are executed within the slave in order to make the same changes to the databases on the slaves as were made on the master. If the *log_slave_updates* option has been enabled, new binary log entries are created for the statements executed from the relay log.

The above means that the data in the binary log of the intermediate master is not a direct copy of the data that was received from the binary log of the real master. The resultant changes to the database will be the same, provided no updates have been performed on the intermediate master that did not originate on the real master, but the steps to achieve those changes may be different. In particular, if group commit functionality is used, to allow multiple transactions to commit in parallel, these may well be different on the intermediate master. This can cause a reduction in the parallelism of the commits and a subsequent reduction in the performance of the slave servers.

This re-execution of the SQL statements also adds latency to the intermediate master solution, since the full process of parsing, optimization and execution must occur for every statement that is replicated from the master to the slaves must be performed in the intermediate master. This latency introduces lag in the replication chain, with a greater delay being introduced from the time a transaction is committed on the master until the data is available on the slaves.

Use of an intermediate master does improve the process of failover of the master server, since the slaves are only aware of the intermediate master the process of promoting one of the existing slaves to become the new master only involves that slave and the intermediate master. A slave can become the new master as soon as all the changes from the intermediate master have been processed. The intermediate master then needs to be reset to the correct point in the binary log of the new master and replication can continue.

An added complexity that needs to be dealt with is the failure of the intermediate master itself. If this occurs then the same problem as described earlier exists, all slaves must be updated when a new intermediate master is created. If multiple intermediate masters are used, there is also a restriction that slaves can not be moved from the failed intermediate master to another intermediate master due to the fact that the binlog on the different intermediate nodes are not guaranteed to be the same.

## MariaDB MaxScale's approach
MariaDB MaxScale takes a much simpler approach to the process of being a Binlog Server. It acts as a slave to the real master and as a master to the slaves, in the same way as an intermediate master does. However, it does not implement any re-execution of the statements within the binary log. MariaDB MaxScale creates a local cache of the binary logs it receives from the master and will serve binary log events to the slaves from this cache of the master's binary log. This means that the slaves will always get binary log events that have a one-to-one correlation to those written by the master. Parallelism in the binary log events of the master is maintained in the events that are observed by the slaves.

In the MariaDB MaxScale approach, the latency that is introduced is mostly the added network latency associated with adding the extra network hop. There is no appreciable processing performed at the MariaDB MaxScale level, other than for managing the local cache of the binlog files.

In addition, every MariaDB MaxScale that is acting as a proxy of the master will have exactly the same binlog events as the master itself. This means that a slave can be moved between any of the MariaDB MaxScale server or to the real master without a need to perform any special processing. The result is much simpler behavior for failure recovery and the ability to have a very simple, redundant proxy layer with slaves free to both between the proxies.

# Configuring MariaDB MaxScale as a Binlog Server
Using MariaDB MaxScale as a Binlog Server is much the same as using MariaDB MaxScale as a proxy between the clients and the database servers. In this case the master server should be considered as the database backend and the slave servers as the clients of MariaDB MaxScale.

## Service Configuration

As with any MariaDB MaxScale configuration a good starting point is with the service definition with the *maxscale.cnf* file. The service requires a name which is the section name in the ini file, a type parameter with a value of service and the name of the router plugin that should be loaded. In the case of replication proxies this router name is *binlogrouter*.


The minimum set of router options that must be given in the configuration are are *server-id* and *master-id*, default values may be used for all other options.

<<<<<<< HEAD
Additional information about the encryption of the Binlog files can be found here:
[Binlogrouter - The replication protocol proxy module for MariaDB MaxScale](../Routers/Binlogrouter.md).
=======
All configuration prameters can be found in the [Binlog Router Documentation](../Routers/Binlogrouter.md).
>>>>>>> 70210418

### `mariadb10_slave_gtid`
If enabled this option allows MariaDB 10.x slave servers to connect to binlog
server using GTID value instead of binlog_file name and position. Default option value is _off_.

### `mariadb10_master_gtid`

This option allows MaxScale binlog router to register with MariaDB 10.X
master using GTID instead of binlog_file name and position in CHANGE MASTER TO admin command.
Default option value is _off_.

### `binlog_structure`
This option controls the way binlog files are saved in the binlogdir: there are two
possible values, _flat_ or _tree_. The _tree_ structure easily allows the changing of
the master server without caring about binlog filename and sequence.
Default option value is _flat_.


A **complete example** of a service entry for a binlog router service would be as follows.

```
    [Replication]
    type=service
    router=binlogrouter
    version_string=5.6.17-log
    user=maxscale
    passwd=Mhu87p2D
<<<<<<< HEAD
    router_options=uuid=f12fcb7f-b97b-11e3-bc5e-0401152c4c22,
                   server-id=3,
=======
    router_options=uuid=f12fcb7f-b97b-11e3-bc5e-0401152c4c22,server-id=3,
>>>>>>> 70210418
                   user=repl,
                   password=slavepass,
                   master-id=1,
                   heartbeat=30,
                   binlogdir=/var/binlogs,
                   transaction_safety=1,
                   master_version=5.6.19-common,
                   master_hostname=common_server,
<<<<<<< HEAD
                   master_uuid=x-f-cc-common,
                   master-id=999,
                   mariadb10-compatibility=On,
                   ssl_cert_verification_depth=9,
                   semisync=On,
                   encrypt_binlog=On,
                   encryption_algorithm=aes_ctr,
                   encryption_key_file=/var/binlogs/enc_key.txt,
                   mariadb10_slave_gtid=On,
                   mariadb10_master_gtid=Off,
                   binlog_structure=flat
```

The minimum set of router options that must be given in the configuration
are *server-id* and *master-id*, default values may be used for all other options.

=======
                   master_uuid=xxx-fff-cccc-common,
                   master-id=999,
                   mariadb10-compatibility=1,
                   ssl_cert_verification_depth=9,
                   semisync=1,
                   encrypt_binlog=1,
                   encryption_algorithm=aes_ctr,
                   encryption_key_file=/var/binlogs/enc_key.txt,
                   slave_hostname=maxscale-blr-1
```

>>>>>>> 70210418
## Listener Section

As per any service in MariaDB MaxScale a listener section is required to define the address, port and protocol that is used to listen for incoming connections. Those incoming connections will originate from the slave servers or from a MySQL client in order to administer/configure the master server configuration via SQL commands such as *STOP/START SLAVE* and *CHANGE MASTER TO* ...

    [Replication Listener]
    type=listener
    service=Replication
    protocol=MySQLClient
    port=5308

The protocol used by slaves for connection to MariaDB MaxScale is the same *MySQLClient* protocol that is  used for client applications to connect to databases, therefore the same MariaDB MaxScale protocol module can be used.

It's also possible to enable SSL from clients (MySQL clients or Slave servers) by adding SSL options in the listener, or in a new one:
```
   [Replication Listener_SSL]
   type=listener
   service=Replication
   protocol=MySQLClient
   port=5309
   ssl=required
   ssl_key=/path_to/key.pem
   ssl_cert=/path_to/cert.pem
   ssl_ca_cert=/path_to/ca-cert.pem
   #ssl_version=TLSv10
```
Check the [Configuration-Guide](../Getting-Started/Configuration-Guide.md) for SSL options details.

#  MariaDB MaxScale replication diagnostics

The binlog router module of MariaDB MaxScale produces diagnostic output that can be viewed via the `maxadmin` client application. Running the maxadmin command and issuing a show service command will produce a considerable amount of output that will show both the master connection status and statistics and also a block for each of the slaves currently connected.


```
-bash-4.1$ maxadmin show service Replication
    Service 0x1567ef0
    	Service:				Replication
    	Router: 				binlogrouter (0x7f4ceb96a820)
    	State: 					Started
    	Master connection DCB:  					0x15693c0
    	Master connection state:					Binlog Dump
    	Binlog directory:						    /var/maxscale/binlogs
        Heartbeat period (seconds):					200
    	Number of master connects:		  			1
    	Number of delayed reconnects:	      		0
    	Current binlog file:		  				mybin.000061
    	Current binlog position:	  				120
    	Number of slave servers:	   				0
    	No. of binlog events received this session:	1002705
    	Total no. of binlog events received:        2005410
    	No. of bad CRC received from master:       	0
    	Number of binlog events per minute
    	Current        5        10       15       30 Min Avg
    	      4       4.0      4.0      4.0      4.0
    	Number of fake binlog events:      		0
    	Number of artificial binlog events: 	61
    	Number of binlog events in error:  		0
    	Number of binlog rotate events:  		60
    	Number of heartbeat events:     		69
    	Number of packets received:				599
    	Number of residual data packets:		379
    	Average events per packet			    3347.9
    	Last event from master at:  			Thu Jan 29 16:41:53 2015 (10 seconds ago)
    	Last event from master:  				0x1b (Heartbeat Event)
    	Events received:
    		Invalid                              	 0
    		Start Event V3                       	 0
    		Query Event                              703307
    		Stop Event                               55
    		Rotate Event                             65
    		Integer Session Variable                 0
    		Load Event                               0
    		Slave Event                              0
    		Create File Event                        0
    		Append Block Event                       0
    		Exec Load Event                          0
    		Delete File Event                        0
    		New Load Event                           0
    		Rand Event                               0
    		User Variable Event                      0
    		Format Description Event                 61
    		Transaction ID Event (2 Phase Commit)    299148
    		Begin Load Query Event                   0
    		Execute Load Query Event                 0
    		Table Map Event                          0
    		Write Rows Event (v0)                    0
    		Update Rows Event (v0)                   0
    		Delete Rows Event (v0)                   0
    		Write Rows Event (v1)                    0
    		Update Rows Event (v1)                   0
    		Delete Rows Event (v1)                   0
    		Incident Event                           0
    		Heartbeat Event                          69
    		Ignorable Event                          0
    		Rows Query Event                         0
    		Write Rows Event (v2)                    0
    		Update Rows Event (v2)                   0
    		Delete Rows Event (v2)                   0
    		GTID Event                               0
    		Anonymous GTID Event                     0
    		Previous GTIDS Event                     0
    	Started:				Thu Jan 29 16:06:11 2015
    	Root user access:			Disabled
    	Backend databases
    		178.62.50.70:3306  Protocol: MySQLBackend
    	Users data:        				0x156c030
    	Total connections:				2
    	Currently connected:			2
```

If a slave is connected to MaxScale with SSL, an entry will be present in the Slave report:

```
	Slaves:
		Server-id:                               106
		Hostname:                                SBslave6
		Slave UUID:                              00019686-7777-7777-7777-777777777777
		Slave_host_port:                         188.165.213.5:40365
		Username:                                massi
		Slave DCB:                               0x7fc01be3ba88
		Slave connected with SSL:                Established
```

If option `mariadb10_slave_gtid=On` last seen GTID is shown:

```
Last seen MariaDB GTID:                      0-10124-282
```

Another Binlog Server diagnostic output comes from SHOW SLAVE STATUS MySQL command

```
MySQL [(none)]> show slave status\G
*************************** 1. row ***************************
               Slave_IO_State: Binlog Dump
                  Master_Host: 88.26.197.94
                  Master_User: repl
                  Master_Port: 3306
                Connect_Retry: 60
              Master_Log_File: mysql-bin.003140
          Read_Master_Log_Pos: 16682679
               Relay_Log_File: mysql-bin.003140
                Relay_Log_Pos: 16682679
        Relay_Master_Log_File: mysql-bin.003140
             Slave_IO_Running: Yes
            Slave_SQL_Running: Yes
              Replicate_Do_DB:
          Replicate_Ignore_DB:
           Replicate_Do_Table:
       Replicate_Ignore_Table:
      Replicate_Wild_Do_Table:
  Replicate_Wild_Ignore_Table:
                   Last_Errno: 0
                   Last_Error:
                 Skip_Counter: 0
          Exec_Master_Log_Pos: 16682679
              Relay_Log_Space: 16682679
              Until_Condition: None
               Until_Log_File:
                Until_Log_Pos: 0
           Master_SSL_Allowed: Yes
           Master_SSL_CA_File: /home/maxscale/packages/certificates/client/ca.pem
           Master_SSL_CA_Path:
              Master_SSL_Cert: /home/maxscale/packages/certificates/client/client-cert.pem
            Master_SSL_Cipher:
               Master_SSL_Key: /home/maxscale/packages/certificates/client/client-key.pem
        Seconds_Behind_Master: 0
Master_SSL_Verify_Server_Cert: No
                Last_IO_Errno: 0
                Last_IO_Error:
               Last_SQL_Errno: 0
               Last_SQL_Error:
  Replicate_Ignore_Server_Ids:
             Master_Server_Id: 1111
                  Master_UUID: 6aae714e-b975-11e3-bc33-0401152c3d01
             Master_Info_File: /home/maxscale/binlog/first/binlogs/master.ini
```

If the option `mariadb10_slave_gtid` is set to On, the last seen GTID is shown:

```
Using_Gtid: No
Gtid_IO_Pos: 0-10116-196
```

If the option `mariadb10_master_gtid` is set to On, the _Using_Gtid_
field has the _Slave_pos_ value:

```
Using_Gtid: Slave_pos
Gtid_IO_Pos: 0-10116-196
```

# Binlog router compatibility

Binlog Router Plugin is compatible with MariaDB 5.5 and MySQL 5.6, the current default.

In order to use it with MySQL 5.6, the *GTID_MODE* setting must be OFF and connecting
slaves must not use *MASTER_AUTO_POSITION = 1* option.

It also works with a MariaDB 10.X setup (master and slaves).

Starting from MaxScale 2.2 the slave connections may include **GTID** feature
`MASTER_USE_GTID=Slave_pos` if option *mariadb10_slave_gtid* has been set.

The default is that a slave connection must not include any GTID
feature: `MASTER_USE_GTID=no`

Starting from MaxScale 2.2 it's also possible to register to MariaDB 10.X master using
**GTID** using the two new options *mariadb10_master_gtid* and *binlog_structure*.

Current GTID implementation limitations:

- It's not possible to specify the GTID _domain_id: the master one is being used for
all operations. All slave servers must use the same replication domain as the master server.
- One GTID value in GTID_LIST event received from Master
- One GTID value from connecting slave server.
- One GTID value for Master registration.

**Note:** Binlog Router currently does not work for MySQL 5.5 due to
missing *@@global.binlog_checksum* variable.

# Master server setup/change

In the MariaDB MaxScale ini file the server section for master is no longer required, same for *servers=master_server* in the service section. The master server setup is currently managed via *CHANGE MASTER TO* command issued in MySQL client connection to MariaDB MaxScale or by providing a proper *master.ini* file in the *binlogdir*.

If MariaDB MaxScale starts without *master.ini* there is no replication configured to any master and slaves cannot register to the router: the binlog router could be later configured via *CHANGE MASTER TO* and the *master.ini* file will be written.

Please note that is such condition the only user for MySQL protocol connection to MaxScale Binlog Server is the service user.

*master.ini* file example:

	[binlog_configuration]
	master_host=127.0.0.1
	master_port=3308
	master_user=repl
	master_password=somepass
	filestem=repl-bin
	# Master SSL communication options
	master_ssl=0
	master_ssl_key=/home/mpinto/packages/certificates/client/client-key.pem
	master_ssl_cert=/home/mpinto/packages/certificates/client/client-cert.pem
	master_ssl_ca=/home/mpinto/packages/certificates/client/ca.pem
	#master_tls_version=TLSv12

Enabling replication from a master server requires:

	CHANGE MASTER TO MASTER_HOST=‘$master_server’,
	MASTER_PORT=$master_port,
	MASTER_USER='repl',
	MASTER_PASSWORD=‘somepasswd’,
	MASTER_LOG_FILE=‘repl-bin.000159',
	MASTER_LOG_POS=4

It's possible to specify the desired *MASTER_LOG_FILE* but position must be 4

**Note:** Since MaxScale 1.3.0, the _initfile_ and _filestem_ options are no longer
required, as the needed values are automatically set by parsing *MASTER_LOG_FILE* in CHANGE MASTER TO command.

##### MariaDB 10 GTID

Since MaxScale 2.2, if option _mariadb10_master_gtid_ is On, it's possible to use GTID
instead of _file_ and _pos_.
This also implies that MariaDB 10 slave servers can only connect with GTID mode to MaxScale.

```
MariaDB> SET @@global.gtid_slave_pos='0-198-123';
MariaDB> CHANGE MASTER TO
         MASTER_HOST=‘$master_server’,
         MASTER_PORT=$master_port,
         MASTER_USER='repl',
         MASTER_PASSWORD=‘somepasswd’;
```
**Note**: the _log file name_ to write binlog events into is the one specified in
the _Fake Rotate_ event received at registration time.

### Stop/start the replication

When router is configured and it is properly working it is possible to stop/start replication:

	MariaDB> STOP SLAVE;
	...
	MariaDB> SHOW SLAVE STATUS;
	...
	MariaDB> START SLAVE;

**Note**: Already connected slaves or new ones are not affected by *STOP/START SLAVE*.
These commands only control the MaxScale connection to the master server.

### Change the Master server configuration

When router is configured and it is properly working it is possible to change the master parameters.
First step is stop the replication from the master.

	MariaDB> STOP SLAVE;

Next step is the master configuration

	MariaDB> CHANGE MASTER TO ...

A successful configuration change results in *master.ini* being updated.

Any error is reported in the MySQL and in log files

The supported options are:

	MASTER_HOST
	MASTER_PORT
	MASTER_USER
	MASTER_PASSWORD
	MASTER_LOG_FILE
	MASTER_LOG_POS

and SSL options as well:

	MASTER_SSL (0|1)
	MASTER_SSL_CERT (path to certificate file)
	MASTER_SSL_KEY (path to key file)
	MASTER_SSL_CA (path to CA cerificate file)
	MASTER_TLS_VERSION (allowed level of encryption used)

Further details about level of encryption or certificates can be found here
[Configuration Guuide](../Getting-Started/Configuration-Guide.md)

There are some **constraints** related to *MASTER_LOG_FILE* and *MASTER_LOG_POS*:

*MASTER_LOG_FILE* can be changed to next binlog in sequence with *MASTER_LOG_POS=4* or
to current one at current position.

Two example **scenarios** with _file_ and _pos_:

(1) Current binlog file is ‘mysql-bin.000003', position 88888

```
MariaDB> CHANGE MASTER TO MASTER_LOG_FILE=‘mysql-bin.000003',
         MASTER_LOG_POS=8888
```

This could be applied to current master_host/port or a new one.
If there is a master server maintenance and a slave is being promoted as master it should
be checked that binlog file and position are valid: in case of any error replication stops
and errors are reported via *SHOW SLAVE STATUS* and in error logs.

(2) Current binlog file is ‘mysql-bin.000099', position 1234

```
MariaDB> CHANGE MASTER TO MASTER_LOG_FILE=‘mysql-bin.000100',
         MASTER_LOG_POS=4
```

This could be applied with current master_host/port or a new one. If transaction safety option is on
and the current binlog file contains an incomplete transaction it will be truncated to the position
where transaction started.
In such situation a proper message is reported in MySQL connection and with next START SLAVE binlog
file truncation will occur and MariaDB MaxScale will request events from the master using the next
binlog file at position 4.

The above scenario might refer to a master crash/failure:
the new server that has just been promoted as master, doesn't have last transaction events and
should have the new binlog file, the next one in sequence (some `FLUSH LOGS` commands must be issued).
Truncating the previous MariaDB MaxScale binlog is safe as that incomplete transaction is lost.
It should be checked that current master or new one has the new binlog file, in case of any error
replication stops and errors are reported via *SHOW SLAVE STATUS* and in error logs.

	MariaDB> START SLAVE;

Check for any error in log files and with

	MariaDB> SHOW SLAVE STATUS;

In some situations replication state could be *STOPPED* and proper messages are displayed in
error logs and in *SHOW SLAVE STATUS*,

##### MariaDB 10 GTID

If _mariadb10_master_gtid_ is On changing the master doesn't require the setting of a
new _file_ and _pos_, just specify new host and port with CHANGE MASTER; depending on the _binlog_structure_ values some additional steps migth be required.

If _binlog_structure=flat_, in order to keep previous binlog files untouched in MaxScale _binlogdir_ (no overwriting),
the next in sequence file must exist in the Master server, as per above scenario _file and pos_ (2).

It migth also happen that each server in the replication setup has its own binlog file name
convention (server1_bin, server2_bin etc) or the user doesn't want to care at all about
name and sequence. The _binlog_structure_ option set to _tree_ value simplifies the change
master process: as the binlog files are saved using a hierarchy model
(_binlogdir/domain_id/server_id/_filename_), MaxScale can work with any filename and any
sequence and no binlog file will be overwritten by accident.


**Scenario** example:

Let's start saying it's a good practice to issue in the new Master `FLUSH TABLES` which
causes a new GTID to be written in the master binlog file, incrementing the previous sequence:

MaxScale has last GTID from former master `0-10124-282`:

```
MariaDB> SELECT @@global.gtid_current_pos;
+---------------------------+
| @@global.gtid_current_pos |
+---------------------------+
|               0-10124-282 |
+---------------------------+
```
and binlog name and pos are:

```
MySQL [(none)]> show master status\G
*************************** 1. row ***************************
     File: mysql-bin.000060
     Position: 4434
```

The new Master, **server_id 10333**, has new GTID:

```
MariaDB> FLUSH TABLES;
MariaDB> SELECT @@global.gtid_current_pos;
+---------------------------+
| @@global.gtid_current_pos |
+---------------------------+
|               0-10333-283 |
+---------------------------+
```

Starting the replication in MaxScale, `START SLAVE`,
will result in new events being downloaded and stored.

If _binlog_structure=flat_ (default), the binlog events are saved in the new file
`mysql-bin.000061`, which should have been created in the Master before starting
replication from MaxScale, see above scenario (2)

If _binlog_structure=tree_, the binlog events are saved in the new file
`0/10333/mysql-bin.000001` (which is the current file in the new master)

The latter example clearly shows that the binlog file has a different sequence number
(1 instead of 61) and possibly a new name.

As usual, check for any error in log files and with

	MariaDB> SHOW SLAVE STATUS;

Issuing the admin command `SHOW BINARY LOGS` it's possible to see the list
of log files which have been downloaded:

```
MariaDB> SHOW BINARY LOGS;
+------------------+-----------+
| Log_name         | File_size |
+------------------+-----------+
| mysql-bin.000113 |      2214 |
...
| mysql-bin.000117 |       535 |
+------------------+-----------+
```

It's possible to follow the _master change_ history if option `binlog_structure=tree`:
the displayed log file names have a prefix with replication domain_id and server_id.

```
MariaDB> SHOW BINARY LOGS;
+--------------------------+-----------+
| Log_name                 | File_size |
+--------------------------+-----------+
| 0/10122/binlog.000063    |      1543 |
| 0/10122/binlog.000064    |       621 |
...
| 0/10116/mysql-bin.000060 |      4590 |
...
| 0/10116/mysql-bin.000112 |      9699 |
...
| 0/10124/log-bin.000016   |      2112 |
```

### Configuration reset
In order to resolve any mistake done with *CHANGE MASTER TO MASTER_LOG_FILE / MASTER_LOG_POS*,
another administrative command is helpful.

	MariaDB> RESET SLAVE;

This command removes *master.ini* file, blanks all master configuration in memory
and sets binlog router in unconfigured state: a *CHANGE MASTER TO* command should
be issued for the new configuration.

**Note**:

- Existing binlog files are not touched by this command.
- Existing GTID is set to empty value.
- Existing GTID database in binlogdir (gtid_maps.db) is not touched.

### Removing binary logs from binlogdir

Since version 2.2, if `mariadb10_slave_gtid` or `mariadb10_master_gtid`
are set to On, it's possible to remove the binlog files from _binlogdir_
and delete related entries in GTID repository using the admin
command `PURGE BINARY LOGS TO 'file'`

Example:

Remove all binlog files up to 'file.0001'.

```
MariaDB> PURGE BINARY LOGS TO 'file.0001';
```

**Note**: the current binlog file cannot be removed.

If needed, after purging all the files issue `RESET SLAVE` and manually
remove last binlog file and the GTID database (`gtid_maps.db`) in _binlog_dir_.

###SSL options:

	MariaDB> CHANGE MASTER TO MASTER_SSL = 1, MASTER_SSL_CERT='/home/maxscale/packages/certificates/client/client-cert.pem', MASTER_SSL_CA='/home/maxscale/packages/certificates/client/ca.pem', MASTER_SSL_KEY='/home/maxscale/packages/certificates/client/client-key.pem', MASTER_TLS_VERSION='TLSv12';

	MariaDB> CHANGE MASTER TO MASTER_TLS_VERSION='TLSv12';

	MariaDB> CHANGE MASTER TO MASTER_SSL = 0;


#### Some constraints:
  - In order to enable/re-enable Master SSL comunication the MASTER_SSL=1 option is required and all certificate options must be explicitey set in the same CHANGE MASTER TO command.
  - New certificate options changes take effect after maxScale restart or after MASTER_SSL=1 with the new options.

Note:
 - SHOW SLAVE STATUS displays all the options but MASTER_TLS_VERSION value.
 - Maxadmin, 'show services' or 'show service $binlog_service' displays all the options when SSL is on.
 - STOP SLAVE is required for CHANGE MASTER TO command (any option)
 - START SLAVE will use new SSL options for Master SSL communication setup.

Examples:
  mysql client

	MariaDB> SHOW SLAVE STATUS\G

           Master_SSL_Allowed: Yes
           Master_SSL_CA_File: /home/mpinto/packages/certificates/client/ca.pem
           Master_SSL_CA_Path:
              Master_SSL_Cert: /home/mpinto/packages/certificates/client/client-cert.pem
            Master_SSL_Cipher:
               Master_SSL_Key: /home/mpinto/packages/certificates/client/client-key.pem

  maxadmin client

	MaxScale>'show service BinlogServer'

	Service:                             BinlogServer
	Router:                              binlogrouter (0x7fd8c3002b40)
	State:                               Started
	Master connection DCB:               0x7fd8c8fce228
	Master SSL is ON:
		Master SSL CA cert: /home/mpinto/packages/certificates/client/ca.pem
		Master SSL Cert:    /home/mpinto/packages/certificates/client/client-cert.pem
		Master SSL Key:     /home/mpinto/packages/certificates/client/client-key.pem
		Master SSL tls_ver: TLSv12



### Slave servers setup

Examples of *CHANGE MASTER TO* command issued on a slave server that wants
to get replication events from MariaDB MaxScale binlog router:

```
CHANGE MASTER TO MASTER_HOST=‘$maxscale_IP’,
MASTER_PORT=5308,
MASTER_USER='repl',
MASTER_PASSWORD=‘somepasswd’,
MASTER_LOG_FILE=‘mysql-bin.000001'

CHANGE MASTER TO MASTER_HOST=‘$maxscale_IP’,
MASTER_PORT=5308,
MASTER_USER='repl',
MASTER_PASSWORD=‘somepasswd’,
MASTER_LOG_FILE=‘mysql-bin.000159',
MASTER_LOG_POS=245
```

The latter example specifies a *MASTER_LOG_POS* for the selected *MASTER_LOG_FILE*

Note:

 - *MASTER_LOG_FILE* must be set to one of existing binlog files in MariaDB MaxScale binlogdir

 - If *MASTER_LOG_POS* is not set with *CHANGE MASTER TO* it defaults to 4

 - Latest binlog file name and pos in MariaDB MaxScale could be found via maxadmin
output or from mysql client connected to MariaDB MaxScale:

Example:

```
-bash-4.1$ mysql -h 127.0.0.1 -P 5308 -u$user -p$pass

	MySQL [(none)]> show master status\G
	*************************** 1. row ***************************
   	         File: mysql-bin.000181
	         Position: 2569
```

##### MariaDB 10 GTID
If connecting slaves are MariaDB 10.x it's also possible to connect with GTID,
*mariadb10_slave_gtid=On* has to be set in configuration before starting MaxScale.

```
SET @@global.gtid_slave_pos='';
```
or using a know value:

```
SET @@global.gtid_slave_pos='0-10122-230';
```

**Note:** If empty GTID, MaxScale will send binlog events from the beginning of its current binlog file.

In order to get the latest GTID from MaxScale *@@global.gtid_current_pos* variable is available:

```
MariaDB> SELECT @@global.gtid_current_pos;
+---------------------------+
| @@global.gtid_current_pos |
+---------------------------+
|               0-10124-282 |
+---------------------------+
```
Complete example of MariaDB 10 Slave connection to MaxScale with GTID:

```
MariaDB> SET @@global.gtid_slave_pos='0-10122-230';
MariaDB> CHANGE MASTER TO
         MASTER_HOST='127.0.0.1',
         MASTER_PORT=10122,
         MASTER_USE_GTID=Slave_pos, ...
MariaDB> START SLAVE;
```

Additionally, if *mariadb10_slave_gtid=On*, it's also possible to retrieve the list of binlog files downloaded from the master with the new admin command _SHOW BINARY LOGS_:

```
MariaDB> SHOW BINARY LOGS;
+------------------+-----------+
| Log_name         | File_size |
+------------------+-----------+
| mysql-bin.000063 |      1543 |
| mysql-bin.000064 |       621 |
| mysql-bin.000065 |      1622 |
| mysql-bin.000066 |       582 |
| mysql-bin.000067 |       465 |
+------------------+-----------+
```

# Enabling MariaDB 10 compatibility

MariaDB 10 has different slave registration phase so an option is required:

```
router_options=...., mariadb10-compatibility=On
```

*version_string* should be modified in order to present MariaDB 10 version when
MariaDB MaxScale sends server handshake packet.

```
version_string=10.1.21-log
```

# New MariaDB events in Diagnostics

With a MariaDB 10 setup new events are displayed when master server is MariaDB 10.

```
MariaDB 10 Annotate Rows Event 0
MariaDB 10 Binlog Checkpoint Event 0
MariaDB 10 GTID Event 0
MariaDB 10 GTID List Event 0
```<|MERGE_RESOLUTION|>--- conflicted
+++ resolved
@@ -35,12 +35,8 @@
 
 The minimum set of router options that must be given in the configuration are are *server-id* and *master-id*, default values may be used for all other options.
 
-<<<<<<< HEAD
 Additional information about the encryption of the Binlog files can be found here:
 [Binlogrouter - The replication protocol proxy module for MariaDB MaxScale](../Routers/Binlogrouter.md).
-=======
-All configuration prameters can be found in the [Binlog Router Documentation](../Routers/Binlogrouter.md).
->>>>>>> 70210418
 
 ### `mariadb10_slave_gtid`
 If enabled this option allows MariaDB 10.x slave servers to connect to binlog
@@ -68,12 +64,8 @@
     version_string=5.6.17-log
     user=maxscale
     passwd=Mhu87p2D
-<<<<<<< HEAD
     router_options=uuid=f12fcb7f-b97b-11e3-bc5e-0401152c4c22,
                    server-id=3,
-=======
-    router_options=uuid=f12fcb7f-b97b-11e3-bc5e-0401152c4c22,server-id=3,
->>>>>>> 70210418
                    user=repl,
                    password=slavepass,
                    master-id=1,
@@ -82,7 +74,6 @@
                    transaction_safety=1,
                    master_version=5.6.19-common,
                    master_hostname=common_server,
-<<<<<<< HEAD
                    master_uuid=x-f-cc-common,
                    master-id=999,
                    mariadb10-compatibility=On,
@@ -99,19 +90,6 @@
 The minimum set of router options that must be given in the configuration
 are *server-id* and *master-id*, default values may be used for all other options.
 
-=======
-                   master_uuid=xxx-fff-cccc-common,
-                   master-id=999,
-                   mariadb10-compatibility=1,
-                   ssl_cert_verification_depth=9,
-                   semisync=1,
-                   encrypt_binlog=1,
-                   encryption_algorithm=aes_ctr,
-                   encryption_key_file=/var/binlogs/enc_key.txt,
-                   slave_hostname=maxscale-blr-1
-```
-
->>>>>>> 70210418
 ## Listener Section
 
 As per any service in MariaDB MaxScale a listener section is required to define the address, port and protocol that is used to listen for incoming connections. Those incoming connections will originate from the slave servers or from a MySQL client in order to administer/configure the master server configuration via SQL commands such as *STOP/START SLAVE* and *CHANGE MASTER TO* ...
