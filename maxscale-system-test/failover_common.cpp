--- conflicted
+++ resolved
@@ -96,16 +96,10 @@
     get_output(test);
     int master_id = get_master_server_id(test);
     cout << "Master server id is " << master_id << endl;
-<<<<<<< HEAD
     bool success = (master_id > 0
                     && (master_id == test.repl->get_server_id(2)
                         || master_id == test.repl->get_server_id(3)));
-    test.assert(success, WRONG_SLAVE);
-=======
-    bool success = (master_id > 0 &&
-                    (master_id == test.repl->get_server_id(2) || master_id == test.repl->get_server_id(3)));
     test.expect(success, WRONG_SLAVE);
->>>>>>> 6279ab35
     if (test.global_result == 0)
     {
         check(test);
