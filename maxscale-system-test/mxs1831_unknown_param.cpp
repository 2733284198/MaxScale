/**
 * MXS-1831: No error on invalid monitor parameter alteration
 *
 * https://jira.mariadb.org/browse/MXS-1831
 */

#include "testconnections.h"

int main(int argc, char** argv)
{
    TestConnections test(argc, argv);

<<<<<<< HEAD
    int rc = test.maxscales->ssh_node_f(0,
                                        true,
                                        "maxctrl alter monitor MySQL-Monitor not_a_parameter not_a_value|grep Error");
    test.assert(rc == 0, "Altering unknown parameter should cause an error");
    rc = test.maxscales->ssh_node_f(0,
                                    true,
                                    "maxctrl alter monitor MySQL-Monitor ignore_external_masters on_sunday_afternoons|grep Error");
    test.assert(rc == 0, "Invalid parameter value should cause an error");
=======
    int rc = test.maxscales->ssh_node_f(0, true, "maxctrl alter monitor MySQL-Monitor not_a_parameter not_a_value|grep Error");
    test.expect(rc == 0, "Altering unknown parameter should cause an error");
    rc = test.maxscales->ssh_node_f(0, true, "maxctrl alter monitor MySQL-Monitor ignore_external_masters on_sunday_afternoons|grep Error");
    test.expect(rc == 0, "Invalid parameter value should cause an error");
>>>>>>> 6279ab35

    return test.global_result;
}<|MERGE_RESOLUTION|>--- conflicted
+++ resolved
@@ -10,21 +10,14 @@
 {
     TestConnections test(argc, argv);
 
-<<<<<<< HEAD
     int rc = test.maxscales->ssh_node_f(0,
                                         true,
                                         "maxctrl alter monitor MySQL-Monitor not_a_parameter not_a_value|grep Error");
-    test.assert(rc == 0, "Altering unknown parameter should cause an error");
+    test.expect(rc == 0, "Altering unknown parameter should cause an error");
     rc = test.maxscales->ssh_node_f(0,
                                     true,
                                     "maxctrl alter monitor MySQL-Monitor ignore_external_masters on_sunday_afternoons|grep Error");
-    test.assert(rc == 0, "Invalid parameter value should cause an error");
-=======
-    int rc = test.maxscales->ssh_node_f(0, true, "maxctrl alter monitor MySQL-Monitor not_a_parameter not_a_value|grep Error");
-    test.expect(rc == 0, "Altering unknown parameter should cause an error");
-    rc = test.maxscales->ssh_node_f(0, true, "maxctrl alter monitor MySQL-Monitor ignore_external_masters on_sunday_afternoons|grep Error");
     test.expect(rc == 0, "Invalid parameter value should cause an error");
->>>>>>> 6279ab35
 
     return test.global_result;
 }