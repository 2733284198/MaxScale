#include <getopt.h>
#include <libgen.h>
#include <pthread.h>
#include <stdarg.h>
#include <sys/time.h>
#include <time.h>
#include <signal.h>
#include <execinfo.h>
#include <sys/stat.h>
#include <iostream>
#include <sstream>
#include <string>
#include <fstream>
#include <iostream>
#include <maxbase/stacktrace.hh>

#include "mariadb_func.h"
#include "maxadmin_operations.h"
#include "sql_t1.h"
#include "testconnections.h"
#include "labels_table.h"
#include "envv.h"

using namespace mxb;
using std::cout;
using std::endl;

namespace maxscale
{

static bool start = true;
static bool check_nodes = true;
static bool manual_debug = false;
static std::string required_repl_version;
static std::string required_galera_version;
static bool restart_galera = false;
static bool require_galera = false;
static bool require_columnstore = false;
static bool multiple_maxscales = false;
}

static void perform_manual_action(const char* zMessage)
{
    std::cout << zMessage << " (press enter when done)." << std::endl;
    std::string not_used;
    std::getline(std::cin, not_used);
    std::cout << "Ok" << std::endl;
}

static void signal_set(int sig, void (* handler)(int))
{
    struct sigaction sigact = {};
    sigact.sa_handler = handler;

    do
    {
        errno = 0;
        sigaction(sig, &sigact, NULL);
    }
    while (errno == EINTR);
}

static int call_system(const char* command)
{
    int rv = system(command);

    if (rv == -1)
    {
        printf("error: Could not execute '%s'.\n", command);
    }

    return rv;
}

void sigfatal_handler(int i)
{
    dump_stacktrace();
    signal_set(i, SIG_DFL);
    raise(i);
}

void TestConnections::check_nodes(bool value)
{
    maxscale::check_nodes = value;
}

void TestConnections::skip_maxscale_start(bool value)
{
    maxscale::start = !value;
}

void TestConnections::multiple_maxscales(bool value)
{
    maxscale::multiple_maxscales = value;
}

void TestConnections::require_repl_version(const char* version)
{
    maxscale::required_repl_version = version;
}

void TestConnections::require_galera_version(const char* version)
{
    maxscale::required_galera_version = version;
}

void TestConnections::require_galera(bool value)
{
    maxscale::require_galera = value;
}

void TestConnections::require_columnstore(bool value)
{
    maxscale::require_columnstore = value;
}

void TestConnections::restart_galera(bool value)
{
    maxscale::restart_galera = value;
}

TestConnections::TestConnections(int argc, char* argv[])
    : enable_timeouts(true)
    , global_result(0)
    , use_snapshots(false)
    , local_maxscale(false)
    , no_backend_log_copy(false)
    , no_maxscale_log_copy(false)
    , verbose(false)
    , smoke(true)
    , binlog_cmd_option(0)
    , ssl(false)
    , backend_ssl(false)
    , binlog_master_gtid(false)
    , binlog_slave_gtid(false)
    , no_galera(false)
    , no_vm_revert(true)
    , threads(4)
    , use_ipv6(false)
    , use_valgrind(false)
{
    std::ios::sync_with_stdio(true);
    signal_set(SIGSEGV, sigfatal_handler);
    signal_set(SIGABRT, sigfatal_handler);
    signal_set(SIGFPE, sigfatal_handler);
    signal_set(SIGILL, sigfatal_handler);
#ifdef SIGBUS
    signal_set(SIGBUS, sigfatal_handler);
#endif
    gettimeofday(&start_time, NULL);

    repl = NULL;
    galera = NULL;
    maxscales = NULL;
    reinstall_maxscale = false;

    read_env();

    bool maxscale_init = true;

    static struct option long_options[] =
    {

        {"help",              no_argument,              0,                        'h'                },
        {"verbose",           no_argument,              0,                        'v'                },
        {"silent",            no_argument,              0,                        'n'                },
        {"quiet",             no_argument,              0,                        'q'                },
        {"no-maxscale-start", no_argument,              0,                        's'                },
        {"no-maxscale-init",  no_argument,              0,                        'i'                },
        {"no-nodes-check",    no_argument,              0,                        'r'                },
        {"restart-galera",    no_argument,              0,                        'g'                },
        {"no-timeouts",       no_argument,              0,                        'z'                },
        {"no-galera",         no_argument,              0,                        'y'                },
        {"local-maxscale",    optional_argument,        0,                        'l'                },
        {"reinstall-maxscale",no_argument,              0,                        'm'                },
        {0,                   0,                        0,                        0                  }
    };

    int c;
    int option_index = 0;

    while ((c = getopt_long(argc, argv, "hvnqsirgzyl::", long_options, &option_index)) != -1)
    {
        switch (c)
        {
        case 'v':
            verbose = true;
            break;

        case 'n':
            verbose = false;
            break;

        case 'q':
            if (!freopen("/dev/null", "w", stdout))
            {
                printf("warning: Could not redirect stdout to /dev/null.\n");
            }
            break;

        case 'h':
            {
                printf("Options:\n");

                struct option* o = long_options;

                while (o->name)
                {
                    printf("-%c, --%s\n", o->val, o->name);
                    ++o;
                }
                exit(0);
            }
            break;

        case 's':
            printf("Maxscale won't be started\n");
            maxscale::start = false;
            maxscale::manual_debug = true;
            break;

        case 'i':
            printf("Maxscale won't be started and Maxscale.cnf won't be uploaded\n");
            maxscale_init = false;
            break;

        case 'r':
            printf("Nodes are not checked before test and are not restarted\n");
            maxscale::check_nodes = false;
            break;

        case 'g':
            printf("Restarting Galera setup\n");
            maxscale::restart_galera = true;
            break;

        case 'z':
            enable_timeouts = false;
            break;

        case 'y':
            printf("Do not use Galera setup\n");
            no_galera = true;
            break;

        case 'l':
            {
                const char* local_ip = optarg ? optarg : "127.0.0.1";
                printf(
                    "MaxScale assumed to be running locally; not started and logs not downloaded. IP: %s\n",
                    local_ip);

                maxscale_init = false;
                no_maxscale_log_copy = true;
                local_maxscale = true;

                setenv("maxscale_IP", local_ip, true);
                setenv("maxscale_network", local_ip, true);
                setenv("maxscale_private_ip", local_ip, true);
            }
            break;

        case 'm':
            printf("Maxscale will be reinstalled");
            reinstall_maxscale = true;
            break;

        default:
            printf("UNKNOWN OPTION: %c\n", c);
            break;
        }
    }

    test_name = basename(argv[0]);
    if (!strcmp(test_name, "non_native_setup"))
    {
        test_name = argv[1];
    }

    const char * labels_string = NULL;
    template_name = get_template_name(test_name, &labels_string);
    labels = strstr(labels_string, "LABELS;");
    if (!labels)
    {
        labels = (char* ) "LABELS;REPL_BACKEND";
    }

    mdbci_labels = get_mdbci_lables(labels);

    std::string delimiter = std::string (",");
    size_t pos_start = 0, pos_end, delim_len = delimiter.length();
    std::string label;
    std::string mdbci_labels_c = mdbci_labels + delimiter;

    bool mdbci_call_needed = false;

    while ((pos_end = mdbci_labels_c.find (delimiter, pos_start)) != std::string::npos)
    {
        label = mdbci_labels_c.substr (pos_start, pos_end - pos_start);
        pos_start = pos_end + delim_len;
        if (configured_labels.find(label, 0) == std::string::npos)
        {
            mdbci_call_needed = true;
            tprintf("Machines with label '%s' are not running, MDBCI UP call is needed", label.c_str());
        }
        else
        {
            tprintf("Machines with label '%s' are running, MDBCI UP call is not needed", label.c_str());
        }
    }

    if (mdbci_call_needed)
    {
        if (call_mdbci(""))
        {
            exit(MDBCI_FAUILT);
        }

    }

    if (mdbci_labels.find(std::string("REPL_BACKEND")) == std::string::npos)
    {
        no_repl = true;
        tprintf("No need to use Master/Slave");
    }

    if (mdbci_labels.find(std::string("GALERA_BACKEND")) == std::string::npos)
    {
        no_galera = true;
        tprintf("No need to use Galera");
    }

    get_logs_command = (char *) malloc(strlen(test_dir) + 14);
    sprintf(get_logs_command, "%s/get_logs.sh", test_dir);

    sprintf(ssl_options,
            "--ssl-cert=%s/ssl-cert/client-cert.pem --ssl-key=%s/ssl-cert/client-key.pem",
            test_dir,
            test_dir);
    setenv("ssl_options", ssl_options, 1);

    if (maxscale::require_columnstore)
    {
        cout << "ColumnStore testing is not yet implemented, skipping test" << endl;
        exit(0);
    }

    if (!no_repl)
    {
        repl = new Mariadb_nodes("node", test_dir, verbose, network_config);
        repl->use_ipv6 = use_ipv6;
        repl->take_snapshot_command = take_snapshot_command;
        repl->revert_snapshot_command = revert_snapshot_command;
        if (repl->check_nodes())
        {
            if (call_mdbci("--recreate"))
            {
                exit(MDBCI_FAUILT);
            }
        }
    }
    else
    {
        repl = NULL;
    }

    if (!no_galera)
    {
        galera = new Galera_nodes("galera", test_dir, verbose, network_config);
        //galera->use_ipv6 = use_ipv6;
        galera->use_ipv6 = false;
        galera->take_snapshot_command = take_snapshot_command;
        galera->revert_snapshot_command = revert_snapshot_command;
        if (galera->check_nodes())
        {
            if (call_mdbci("--recreate"))
            {
                exit(MDBCI_FAUILT);
            }
        }
    }
    else
    {
        galera = NULL;
    }

    maxscales = new Maxscales("maxscale", test_dir, verbose, use_valgrind, network_config);
    if (maxscales->check_nodes() ||
            ((maxscales->N < 2) && (mdbci_labels.find(std::string("SECOND_MAXSCALE")) != std::string::npos))
       )
    {
        if (call_mdbci("--recreate"))
        {
            exit(MDBCI_FAUILT);
        }
    }

    if (reinstall_maxscale)
    {
        if (reinstall_maxscales())
        {
            tprintf("Failed to install Maxscale: target is %s", target);
            exit(MDBCI_FAUILT);
        }
    }

    std::string src = std::string(test_dir) + "/mdbci/add_core_cnf.sh";
    maxscales->copy_to_node(0, src.c_str(), maxscales->access_homedir[0]);
    maxscales->ssh_node_f(0, true, "%s/add_core_cnf.sh %s", maxscales->access_homedir[0],
                          verbose ? "verbose" : "");


    maxscales->use_ipv6 = use_ipv6;
    maxscales->ssl = ssl;

    // Stop MaxScale to prevent it from interfering with the replication setup process
    if (!maxscale::manual_debug)
    {
        for (int i = 0; i < maxscales->N; i++)
        {
            maxscales->stop(i);
        }
    }

    if (repl)
    {
        if (maxscale::required_repl_version.length())
        {
            int ver_repl_required = get_int_version(maxscale::required_repl_version);
            std::string ver_repl = repl->get_lowest_version();
            int int_ver_repl = get_int_version(ver_repl);

            if (int_ver_repl < ver_repl_required)
            {
                tprintf("Test requires a higher version of backend servers, skipping test.");
                tprintf("Required version: %s", maxscale::required_repl_version.c_str());
                tprintf("Master-slave version: %s", ver_repl.c_str());
                exit(0);
            }
        }
    }

    if (galera)
    {
        if (maxscale::required_galera_version.length())
        {
            int ver_galera_required = get_int_version(maxscale::required_galera_version);
            std::string ver_galera = galera->get_lowest_version();
            int int_ver_galera = get_int_version(ver_galera);

            if (int_ver_galera < ver_galera_required)
            {
                tprintf("Test requires a higher version of backend servers, skipping test.");
                tprintf("Required version: %s", maxscale::required_galera_version.c_str());
                tprintf("Galera version: %s", ver_galera.c_str());
                exit(0);
            }
        }
    }

    if ((maxscale::restart_galera) && (galera))
    {
        galera->stop_nodes();
        galera->start_replication();
    }


    if (maxscale::check_nodes)
    {
        if (repl)
        {
            if (!repl->fix_replication() )
            {
                exit(BROKEN_VM_FAUILT);
            }
        }
        if (galera)
        {
            if (!galera->fix_replication())
            {
                exit(BROKEN_VM_FAUILT);
            }
        }
    }

    if (maxscale_init)
    {
        init_maxscales();
    }

    if (backend_ssl)
    {
        tprintf("Configuring backends for ssl \n");
        repl->configure_ssl(true);
        if (galera)
        {
            galera->configure_ssl(false);
            galera->start_replication();
        }
    }

    char str[1024];
    sprintf(str, "mkdir -p LOGS/%s", test_name);
    call_system(str);

    timeout = 999999999;
    set_log_copy_interval(999999999);
    pthread_create(&timeout_thread_p, NULL, timeout_thread, this);
    pthread_create(&log_copy_thread_p, NULL, log_copy_thread, this);
    tprintf("Starting test");
    gettimeofday(&start_time, NULL);
}

TestConnections::~TestConnections()
{
    for (auto& a : m_on_destroy)
    {
        a();
    }

    if (backend_ssl)
    {
        repl->disable_ssl();
        // galera->disable_ssl();
    }

    if (use_valgrind)
    {
        // stop all Maxscales to get proper Valgrind logs
        for (int i = 0; i < maxscales->N; i++)
        {
            stop_maxscale(i);
        }
        sleep(15);      // sleep to let logs be written do disks
    }

    copy_all_logs();

    /* Temporary disable snapshot revert due to Galera failures
     *  if (global_result != 0 )
     *  {
     *   if (no_vm_revert)
     *   {
     *       tprintf("no_vm_revert flag is set, not reverting VMs\n");
     *   }
     *   else
     *   {
     *       tprintf("Reverting snapshot\n");
     *       revert_snapshot((char*) "clean");
     *   }
     *  }
     */

    if (repl)
    {
        delete repl;
    }
    if (galera)
    {
        delete galera;
    }

    if (maxscale::multiple_maxscales)
    {
        maxscales->stop_all();
    }

    if (global_result)
    {
        // This causes the test to fail if a core dump is found
        exit(1);
    }
}

void TestConnections::report_result(const char* format, va_list argp)
{
    timeval t2;
    gettimeofday(&t2, NULL);
    double elapsedTime = (t2.tv_sec - start_time.tv_sec);
    elapsedTime += (double) (t2.tv_usec - start_time.tv_usec) / 1000000.0;

    global_result += 1;

    printf("%04f: TEST_FAILED! ", elapsedTime);

    vprintf(format, argp);

    if (format[strlen(format) - 1] != '\n')
    {
        printf("\n");
    }
}

void TestConnections::add_result(bool result, const char* format, ...)
{
    if (result)
    {
        va_list argp;
        va_start(argp, format);
        report_result(format, argp);
        va_end(argp);
    }
}

void TestConnections::expect(bool result, const char* format, ...)
{
    if (!result)
    {
        va_list argp;
        va_start(argp, format);
        report_result(format, argp);
        va_end(argp);
    }
}

void TestConnections::read_mdbci_info()
{
    mdbci_vm_path = readenv("MDBCI_VM_PATH", "%s/vms/", getenv("HOME"));

    if (system((std::string("mkdir -p ") +
                std::string(mdbci_vm_path)).c_str()))
    {
        tprintf("Unable to create MDBCI VMs direcory '%s', exiting", mdbci_vm_path);
        exit(MDBCI_FAUILT);
    }
    mdbci_template = readenv("template", "default");
    target = readenv("target", "develop");

    mdbci_config_name = readenv("mdbci_config_name", "local");
    vm_path = std::string(mdbci_vm_path) + std::string(mdbci_config_name);
    if (mdbci_config_name != NULL)
    {
        std::ifstream nc_file;
        nc_file.open(vm_path + "_network_config");
        std::stringstream strStream;
        strStream << nc_file.rdbuf();
        network_config = strStream.str();
        nc_file.close();

        nc_file.open(vm_path + "_configured_labels");
        std::stringstream strStream1;
        strStream1 << nc_file.rdbuf();
        configured_labels = strStream1.str();
        nc_file.close();
    }
    else
    {
        tprintf("The name of MDBCI configuration is not defined, exiting!");
        exit(1);
    }
    if (verbose)
    {
        tprintf(network_config.c_str());
    }
}

void TestConnections::read_env()
{
    read_mdbci_info();
    if (verbose)
    {
        printf("Reading test setup configuration from environmental variables\n");
    }

    ssl = readenv_bool("ssl", true);

    if (readenv_bool("mysql51_only", false) || readenv_bool("no_nodes_check", false))
    {
        maxscale::check_nodes = false;
    }

    if (readenv_bool("no_maxscale_start", false))
    {
        maxscale::start = false;
    }

    no_backend_log_copy = readenv_bool("no_backend_log_copy", false);
    no_maxscale_log_copy = readenv_bool("no_maxscale_log_copy", false);
    use_ipv6 = readenv_bool("use_ipv6", false);
    backend_ssl = readenv_bool("backend_ssl", false);
    smoke = readenv_bool("smoke", false);
    threads = readenv_int("threads", 4);
    use_snapshots = readenv_bool("use_snapshots", false);
    take_snapshot_command = readenv("take_snapshot_command",
                                    "mdbci snapshot take --path-to-nodes %s --snapshot-name ", mdbci_config_name);
    revert_snapshot_command = readenv("revert_snapshot_command",
                                      "mdbci snapshot revert --path-to-nodes %s --snapshot-name ", mdbci_config_name);
    no_vm_revert = readenv_bool("no_vm_revert", true);
    use_valgrind = readenv_bool("use_valgrind", false);
}

void TestConnections::print_env()
{
    printf("Maxscale IP\t%s\n", maxscales->IP[0]);
    printf("Maxscale User name\t%s\n", maxscales->user_name);
    printf("Maxscale Password\t%s\n", maxscales->password);
    printf("Maxscale SSH key\t%s\n", maxscales->sshkey[0]);
    printf("Maxadmin password\t%s\n", maxscales->maxadmin_password[0]);
    printf("Access user\t%s\n", maxscales->access_user[0]);
    if (repl)
    {
        repl->print_env();
    }
    if (galera)
    {
        galera->print_env();
    }
}

const char * get_template_name(char * test_name, const char ** labels)
{
    int i = 0;
    *labels = NULL;
    while (cnf_templates[i].test_name && strcmp(cnf_templates[i].test_name, test_name) != 0)
    {
        i++;
    }

    if (cnf_templates[i].test_name)
    {
        *labels = (char *) cnf_templates[i].test_labels;
        return cnf_templates[i].test_template;
    }

    printf("Failed to find configuration template for test '%s', using default template '%s'.\n",
           test_name,
           default_template);
    return default_template;
}

void TestConnections::process_template(int m, const char* template_name, const char* dest)
{
    struct stat stb;
    char str[4096];
    char template_file[1024];

    char extended_template_file[1024 + 12];

    sprintf(template_file, "%s/cnf/maxscale.cnf.template.%s", test_dir, template_name);
    sprintf(extended_template_file, "%s.%03d", template_file, m);

    if (stat((char*)extended_template_file, &stb) == 0)
    {
        strcpy(template_file, extended_template_file);
    }
    tprintf("Template file is %s\n", template_file);

    sprintf(str, "cp %s maxscale.cnf", template_file);
    if (verbose)
    {
        tprintf("Executing '%s' command\n", str);
    }
    if (system(str) != 0)
    {
        tprintf("Error copying maxscale.cnf template\n");
        return;
    }

    if (backend_ssl)
    {
        tprintf("Adding ssl settings\n");
        system("sed -i \"s|type=server|type=server\\nssl=required\\nssl_cert=/###access_homedir###/certs/client-cert.pem\\nssl_key=/###access_homedir###/certs/client-key.pem\\nssl_ca_cert=/###access_homedir###/certs/ca.pem|g\" maxscale.cnf");
    }

    sprintf(str, "sed -i \"s/###threads###/%d/\"  maxscale.cnf", threads);
    system(str);

    Mariadb_nodes * mdn[2];
    char * IPcnf;
    mdn[0] = repl;
    mdn[1] = galera;
    int i, j;
    int mdn_n = galera ? 2 : 1;

    for (j = 0; j < mdn_n; j++)
    {
        if (mdn[j])
        {
            for (i = 0; i < mdn[j]->N; i++)
            {
                if (mdn[j]->use_ipv6)
                {
                    IPcnf = mdn[j]->IP6[i];
                }
                else
                {
                    IPcnf = mdn[j]->IP[i];
                }
                sprintf(str, "sed -i \"s/###%s_server_IP_%0d###/%s/\" maxscale.cnf",
                        mdn[j]->prefix, i + 1, IPcnf);
                system(str);

                sprintf(str, "sed -i \"s/###%s_server_port_%0d###/%d/\" maxscale.cnf",
                        mdn[j]->prefix, i + 1, mdn[j]->port[i]);
                system(str);
            }

            mdn[j]->connect();
            execute_query(mdn[j]->nodes[0], (char *) "CREATE DATABASE IF NOT EXISTS test");
            mdn[j]->close_connections();
        }
    }

    sprintf(str, "sed -i \"s/###access_user###/%s/g\" maxscale.cnf", maxscales->access_user[m]);
    system(str);

<<<<<<< HEAD
    ss << template_file << " > maxscale.cnf";
    call_system(ss.str().c_str());
=======
    sprintf(str, "sed -i \"s|###access_homedir###|%s|g\" maxscale.cnf", maxscales->access_homedir[m]);
    system(str);
>>>>>>> 09cb4a88

    if (repl && repl->v51)
    {
        system("sed -i \"s/###repl51###/mysql51_replication=true/g\" maxscale.cnf");
    }
    maxscales->copy_to_node_legacy((char *) "maxscale.cnf", (char *) dest, m);
}

void TestConnections::init_maxscales()
{
    // Always initialize the first MaxScale
    init_maxscale(0);

    if (maxscale::multiple_maxscales)
    {
        for (int i = 1; i < maxscales->N; i++)
        {
            init_maxscale(i);
        }
    }
}

void TestConnections::init_maxscale(int m)
{
    process_template(m, template_name, maxscales->access_homedir[m]);
    if (maxscales->ssh_node_f(m, true, "test -d %s/certs", maxscales->access_homedir[m]))
    {
        tprintf("SSL certificates not found, copying to maxscale");
        maxscales->ssh_node_f(m,
                              true,
                              "rm -rf %s/certs;mkdir -m a+wrx %s/certs;",
                              maxscales->access_homedir[m],
                              maxscales->access_homedir[m]);

        char str[4096];
        char dtr[4096];
        sprintf(str, "%s/ssl-cert/*", test_dir);
        sprintf(dtr, "%s/certs/", maxscales->access_homedir[m]);
        maxscales->copy_to_node_legacy(str, dtr, m);
        sprintf(str, "cp %s/ssl-cert/* .", test_dir);
        call_system(str);
        maxscales->ssh_node_f(m, true, "chmod -R a+rx %s;", maxscales->access_homedir[m]);
    }

    maxscales->ssh_node_f(m,
                          true,
                          "cp maxscale.cnf %s;"
                          "iptables -F INPUT;"
                          "rm -rf %s/*.log /tmp/core* /dev/shm/* /var/lib/maxscale/maxscale.cnf.d/ /var/lib/maxscale/*;",
                          maxscales->maxscale_cnf[m],
                          maxscales->maxscale_log_dir[m]);
    if (maxscale::start)
    {
        maxscales->restart_maxscale(m);
        maxscales->ssh_node_f(m,
                              true,
                              "maxctrl api get maxscale/debug/monitor_wait");
    }
    else
    {
        maxscales->stop_maxscale(m);
    }
}

void TestConnections::copy_one_mariadb_log(Mariadb_nodes* nrepl, int i, std::string filename)
{
    auto log_retrive_commands =
    {
        "cat /var/lib/mysql/*.err",
        "cat /var/log/syslog | grep mysql",
        "cat /var/log/messages | grep mysql"
    };

    int j = 1;

    for (auto cmd : log_retrive_commands)
    {
        auto output = nrepl->ssh_output(cmd, i).second;

        if (!output.empty())
        {
            std::ofstream outfile(filename + std::to_string(j++));

            if (outfile)
            {
                outfile << output;
            }
        }
    }
}

int TestConnections::copy_mariadb_logs(Mariadb_nodes* nrepl,
                                       const char* prefix,
                                       std::vector<std::thread>& threads)
{
    int local_result = 0;

    if (nrepl)
    {
        for (int i = 0; i < nrepl->N; i++)
        {
            // Do not copy MariaDB logs in case of local backend
            if (strcmp(nrepl->IP[i], "127.0.0.1") != 0)
            {
                char str[4096];
                sprintf(str, "LOGS/%s/%s%d_mariadb_log", test_name, prefix, i);
                threads.emplace_back(&TestConnections::copy_one_mariadb_log, this, nrepl, i, str);
            }
        }
    }

    return local_result;
}

int TestConnections::copy_all_logs()
{
    set_timeout(300);

    char str[PATH_MAX + 1];
    sprintf(str, "mkdir -p LOGS/%s", test_name);
    call_system(str);

    std::vector<std::thread> threads;

    if (!no_backend_log_copy)
    {
        copy_mariadb_logs(repl, "node", threads);
        copy_mariadb_logs(galera, "galera", threads);
    }

    int rv = 0;

    if (!no_maxscale_log_copy)
    {
        rv = copy_maxscale_logs(0);
    }

    for (auto& a : threads)
    {
        a.join();
    }

    return rv;
}
int TestConnections::copy_maxscale_logs(double timestamp)
{
    char log_dir[PATH_MAX + 1024];
    char log_dir_i[sizeof(log_dir) + 1024];
    char sys[sizeof(log_dir_i) + 1024];
    if (timestamp == 0)
    {
        sprintf(log_dir, "LOGS/%s", test_name);
    }
    else
    {
        sprintf(log_dir, "LOGS/%s/%04f", test_name, timestamp);
    }
    for (int i = 0; i < maxscales->N; i++)
    {
        sprintf(log_dir_i, "%s/%03d", log_dir, i);
        sprintf(sys, "mkdir -p %s", log_dir_i);
        call_system(sys);
        if (strcmp(maxscales->IP[i], "127.0.0.1") != 0)
        {
            int rc = maxscales->ssh_node_f(i, true,
                                           "rm -rf %s/logs;"
                                           "mkdir %s/logs;"
                                           "cp %s/*.log %s/logs/;"
                                           "cp /tmp/core* %s/logs/;"
                                           "cp %s %s/logs/;"
                                           "chmod 777 -R %s/logs;"
                                           "ls /tmp/core* && exit 42;",
                                           maxscales->access_homedir[i],
                                           maxscales->access_homedir[i],
                                           maxscales->maxscale_log_dir[i],
                                           maxscales->access_homedir[i],
                                           maxscales->access_homedir[i],
                                           maxscales->maxscale_cnf[i],
                                           maxscales->access_homedir[i],
                                           maxscales->access_homedir[i]);
            sprintf(sys, "%s/logs/*", maxscales->access_homedir[i]);
            maxscales->copy_from_node(i, sys, log_dir_i);
            expect(rc != 42, "Test should not generate core files");
        }
        else
        {
            maxscales->ssh_node_f(i, true, "cp %s/*.logs %s/", maxscales->maxscale_log_dir[i], log_dir_i);
            maxscales->ssh_node_f(i, true, "cp /tmp/core* %s/", log_dir_i);
            maxscales->ssh_node_f(i, true, "cp %s %s/", maxscales->maxscale_cnf[i], log_dir_i);
            maxscales->ssh_node_f(i, true, "chmod a+r -R %s", log_dir_i);
        }
    }
    return 0;
}

int TestConnections::copy_all_logs_periodic()
{
    timeval t2;
    gettimeofday(&t2, NULL);
    double elapsedTime = (t2.tv_sec - start_time.tv_sec);
    elapsedTime += (double) (t2.tv_usec - start_time.tv_usec) / 1000000.0;

    return copy_maxscale_logs(elapsedTime);
}

int TestConnections::prepare_binlog(int m)
{
    char version_str[1024] = "";
    repl->connect();
    find_field(repl->nodes[0], "SELECT @@version", "@@version", version_str);
    tprintf("Master server version '%s'", version_str);

    if (*version_str
        && strstr(version_str, "10.0") == NULL
        && strstr(version_str, "10.1") == NULL
        && strstr(version_str, "10.2") == NULL)
    {
        add_result(maxscales->ssh_node_f(m,
                                         true,
                                         "sed -i \"s/,mariadb10-compatibility=1//\" %s",
                                         maxscales->maxscale_cnf[m]),
                   "Error editing maxscale.cnf");
    }

    if (!local_maxscale)
    {
        tprintf("Removing all binlog data from Maxscale node");
        add_result(maxscales->ssh_node_f(m, true, "rm -rf %s", maxscales->maxscale_binlog_dir[m]),
                   "Removing binlog data failed");

        tprintf("Creating binlog dir");
        add_result(maxscales->ssh_node_f(m, true, "mkdir -p %s", maxscales->maxscale_binlog_dir[m]),
                   "Creating binlog data dir failed");
        tprintf("Set 'maxscale' as a owner of binlog dir");
        add_result(maxscales->ssh_node_f(m,
                                         false,
                                         "%s mkdir -p %s; %s chown maxscale:maxscale -R %s",
                                         maxscales->access_sudo[m],
                                         maxscales->maxscale_binlog_dir[m],
                                         maxscales->access_sudo[m],
                                         maxscales->maxscale_binlog_dir[m]),
                   "directory ownership change failed");
    }
    else
    {
        perform_manual_action("Remove all local binlog data");
    }

    return 0;
}

int TestConnections::start_binlog(int m)
{
    char sys1[4096];
    MYSQL* binlog;
    char log_file[256];
    char log_pos[256];
    char cmd_opt[256];

    int i;
    int global_result = 0;
    bool no_pos;

    no_pos = repl->no_set_pos;

    switch (binlog_cmd_option)
    {
    case 1:
        sprintf(cmd_opt, "--binlog-checksum=CRC32");
        break;

    case 2:
        sprintf(cmd_opt, "--binlog-checksum=NONE");
        break;

    default:
        sprintf(cmd_opt, " ");
    }

    repl->stop_nodes();

    if (!local_maxscale)
    {
        binlog =
            open_conn_no_db(maxscales->binlog_port[m], maxscales->IP[m], repl->user_name, repl->password,
                            ssl);
        execute_query(binlog, "stop slave");
        execute_query(binlog, "reset slave all");
        mysql_close(binlog);

        tprintf("Stopping maxscale\n");
        add_result(maxscales->stop_maxscale(m), "Maxscale stopping failed\n");
    }
    else
    {
        perform_manual_action(
            "Perform the equivalent of 'STOP SLAVE; RESET SLAVE ALL' and stop local Maxscale");
    }

    for (i = 0; i < repl->N; i++)
    {
        repl->start_node(i, cmd_opt);
    }
    sleep(5);

    tprintf("Connecting to all backend nodes\n");
    repl->connect();

    tprintf("Stopping everything\n");
    for (i = 0; i < repl->N; i++)
    {
        execute_query(repl->nodes[i], "stop slave");
        execute_query(repl->nodes[i], "reset slave all");
        execute_query(repl->nodes[i], "reset master");
    }
    prepare_binlog(m);
    tprintf("Testing binlog when MariaDB is started with '%s' option\n", cmd_opt);

    if (!local_maxscale)
    {
        tprintf("ls binlog data dir on Maxscale node\n");
        add_result(maxscales->ssh_node_f(m, true, "ls -la %s/", maxscales->maxscale_binlog_dir[m]),
                   "ls failed\n");
    }

    if (binlog_master_gtid)
    {
        // GTID to connect real Master
        tprintf("GTID for connection 1st slave to master!\n");
        try_query(repl->nodes[1], "stop slave");
        try_query(repl->nodes[1], "SET @@global.gtid_slave_pos=''");
        sprintf(sys1,
                "CHANGE MASTER TO MASTER_HOST='%s', MASTER_PORT=%d, MASTER_USER='repl', MASTER_PASSWORD='repl', MASTER_USE_GTID=Slave_pos",
                repl->IP[0],
                repl->port[0]);
        try_query(repl->nodes[1], "%s", sys1);
        try_query(repl->nodes[1], "start slave");
    }
    else
    {
        tprintf("show master status\n");
        find_field(repl->nodes[0], (char*) "show master status", (char*) "File", &log_file[0]);
        find_field(repl->nodes[0], (char*) "show master status", (char*) "Position", &log_pos[0]);
        tprintf("Real master file: %s\n", log_file);
        tprintf("Real master pos : %s\n", log_pos);

        tprintf("Stopping first slave (node 1)\n");
        try_query(repl->nodes[1], "stop slave;");
        // repl->no_set_pos = true;
        repl->no_set_pos = false;
        tprintf("Configure first backend slave node to be slave of real master\n");
        repl->set_slave(repl->nodes[1], repl->IP[0], repl->port[0], log_file, log_pos);
    }

    if (!local_maxscale)
    {
        tprintf("Starting back Maxscale\n");
        add_result(maxscales->start_maxscale(m), "Maxscale start failed\n");
    }
    else
    {
        perform_manual_action("Start Maxscale");
    }

    tprintf("Connecting to MaxScale binlog router (with any DB)\n");
    binlog =
        open_conn_no_db(maxscales->binlog_port[m], maxscales->IP[m], repl->user_name, repl->password, ssl);

    add_result(mysql_errno(binlog), "Error connection to binlog router %s\n", mysql_error(binlog));

    if (binlog_master_gtid)
    {
        // GTID to connect real Master
        tprintf("GTID for connection binlog router to master!\n");
        try_query(binlog, "stop slave");
        try_query(binlog, "SET @@global.gtid_slave_pos=''");
        sprintf(sys1,
                "CHANGE MASTER TO MASTER_HOST='%s', MASTER_PORT=%d, MASTER_USER='repl', MASTER_PASSWORD='repl', MASTER_USE_GTID=Slave_pos",
                repl->IP[0],
                repl->port[0]);
        try_query(binlog, "%s", sys1);
    }
    else
    {
        repl->no_set_pos = true;
        tprintf("configuring Maxscale binlog router\n");
        repl->set_slave(binlog, repl->IP[0], repl->port[0], log_file, log_pos);
    }
    // ssl between binlog router and Master
    if (backend_ssl)
    {
        sprintf(sys1,
                "CHANGE MASTER TO master_ssl_cert='%s/certs/client-cert.pem', master_ssl_ca='%s/certs/ca.pem', master_ssl=1, master_ssl_key='%s/certs/client-key.pem'",
                maxscales->access_homedir[m],
                maxscales->access_homedir[m],
                maxscales->access_homedir[m]);
        tprintf("Configuring Master ssl: %s\n", sys1);
        try_query(binlog, "%s", sys1);
    }
    try_query(binlog, "start slave");
    try_query(binlog, "show slave status");

    if (binlog_slave_gtid)
    {
        tprintf("GTID for connection slaves to binlog router!\n");
        tprintf("Setup all backend nodes except first one to be slaves of binlog Maxscale node\n");
        fflush(stdout);
        for (i = 2; i < repl->N; i++)
        {
            try_query(repl->nodes[i], "stop slave");
            try_query(repl->nodes[i], "SET @@global.gtid_slave_pos=''");
            sprintf(sys1,
                    "CHANGE MASTER TO MASTER_HOST='%s', MASTER_PORT=%d, MASTER_USER='repl', MASTER_PASSWORD='repl', MASTER_USE_GTID=Slave_pos",
                    maxscales->IP[m],
                    maxscales->binlog_port[m]);
            try_query(repl->nodes[i], "%s", sys1);
            try_query(repl->nodes[i], "start slave");
        }
    }
    else
    {
        repl->no_set_pos = false;

        // get Master status from Maxscale binlog
        tprintf("show master status\n");
        find_field(binlog, (char*) "show master status", (char*) "File", &log_file[0]);
        find_field(binlog, (char*) "show master status", (char*) "Position", &log_pos[0]);

        tprintf("Maxscale binlog master file: %s\n", log_file);
        tprintf("Maxscale binlog master pos : %s\n", log_pos);

        tprintf("Setup all backend nodes except first one to be slaves of binlog Maxscale node\n");
        fflush(stdout);
        for (i = 2; i < repl->N; i++)
        {
            try_query(repl->nodes[i], "stop slave");
            repl->set_slave(repl->nodes[i], maxscales->IP[m], maxscales->binlog_port[m], log_file, log_pos);
        }
    }

    repl->close_connections();
    try_query(binlog, "show slave status");
    mysql_close(binlog);
    repl->no_set_pos = no_pos;
    return global_result;
}

bool TestConnections::replicate_from_master(int m)
{
    bool rval = true;

    /** Stop the binlogrouter */
    MYSQL* conn = open_conn_no_db(maxscales->binlog_port[m],
                                  maxscales->IP[m],
                                  repl->user_name,
                                  repl->password,
                                  ssl);
    execute_query_silent(conn, "stop slave");
    mysql_close(conn);

    repl->execute_query_all_nodes("STOP SLAVE");

    /** Clean up MaxScale directories */
    maxscales->stop_maxscale(m);
    prepare_binlog(m);
    maxscales->start_maxscale(m);

    char log_file[256] = "";
    char log_pos[256] = "4";

    repl->connect();
    execute_query(repl->nodes[0], "RESET MASTER");

    conn = open_conn_no_db(maxscales->binlog_port[m], maxscales->IP[m], repl->user_name, repl->password, ssl);

    if (find_field(repl->nodes[0], "show master status", "File", log_file)
        || repl->set_slave(conn, repl->IP[0], repl->port[0], log_file, log_pos)
        || execute_query(conn, "start slave"))
    {
        rval = false;
    }

    mysql_close(conn);

    return rval;
}

void TestConnections::revert_replicate_from_master()
{
    char log_file[256] = "";

    repl->connect();
    execute_query(repl->nodes[0], "RESET MASTER");
    find_field(repl->nodes[0], "show master status", "File", log_file);

    for (int i = 1; i < repl->N; i++)
    {
        repl->set_slave(repl->nodes[i], repl->IP[0], repl->port[0], log_file, (char*)"4");
        execute_query(repl->nodes[i], "start slave");
    }
}

int TestConnections::start_mm(int m)
{
    int i;
    char log_file1[256];
    char log_pos1[256];
    char log_file2[256];
    char log_pos2[256];

    tprintf("Stopping maxscale\n");
    int global_result = maxscales->stop_maxscale(m);

    tprintf("Stopping all backend nodes\n");
    global_result += repl->stop_nodes();

    for (i = 0; i < 2; i++)
    {
        tprintf("Starting back node %d\n", i);
        global_result += repl->start_node(i, (char*) "");
    }

    repl->connect();
    for (i = 0; i < 2; i++)
    {
        execute_query(repl->nodes[i], "stop slave");
        execute_query(repl->nodes[i], "reset master");
    }

    execute_query(repl->nodes[0], "SET GLOBAL READ_ONLY=ON");

    find_field(repl->nodes[0], (char*) "show master status", (char*) "File", log_file1);
    find_field(repl->nodes[0], (char*) "show master status", (char*) "Position", log_pos1);

    find_field(repl->nodes[1], (char*) "show master status", (char*) "File", log_file2);
    find_field(repl->nodes[1], (char*) "show master status", (char*) "Position", log_pos2);

    repl->set_slave(repl->nodes[0], repl->IP[1], repl->port[1], log_file2, log_pos2);
    repl->set_slave(repl->nodes[1], repl->IP[0], repl->port[0], log_file1, log_pos1);

    repl->close_connections();

    tprintf("Starting back Maxscale\n");
    global_result += maxscales->start_maxscale(m);

    return global_result;
}

bool TestConnections::log_matches(int m, const char* pattern)
{

    // Replace single quotes with wildcard characters, should solve most problems
    std::string p = pattern;
    for (auto& a : p)
    {
        if (a == '\'')
        {
            a = '.';
        }
    }

    return maxscales->ssh_node_f(m, true, "grep '%s' /var/log/maxscale/maxscale*.log", p.c_str()) == 0;
}

void TestConnections::log_includes(int m, const char* pattern)
{
    add_result(!log_matches(m, pattern), "Log does not match pattern '%s'", pattern);
}

void TestConnections::log_excludes(int m, const char* pattern)
{
    add_result(log_matches(m, pattern), "Log matches pattern '%s'", pattern);
}

static int read_log(const char* name, char** err_log_content_p)
{
    FILE* f;
    *err_log_content_p = NULL;
    char* err_log_content;
    f = fopen(name, "rb");
    if (f != NULL)
    {

        int prev = ftell(f);
        fseek(f, 0L, SEEK_END);
        long int size = ftell(f);
        fseek(f, prev, SEEK_SET);
        err_log_content = (char*)malloc(size + 2);
        if (err_log_content != NULL)
        {
            fread(err_log_content, 1, size, f);
            for (int i = 0; i < size; i++)
            {
                if (err_log_content[i] == 0)
                {
                    // printf("null detected at position %d\n", i);
                    err_log_content[i] = '\n';
                }
            }
            // printf("s=%ld\n", strlen(err_log_content));
            err_log_content[size] = '\0';
            // printf("s=%ld\n", strlen(err_log_content));
            * err_log_content_p = err_log_content;
            fclose(f);
            return 0;
        }
        else
        {
            printf("Error allocationg memory for the log\n");
            return 1;
        }
    }
    else
    {
        printf ("Error reading log %s \n", name);
        return 1;
    }
}

int TestConnections::find_connected_slave(int m, int* global_result)
{
    int conn_num;
    int all_conn = 0;
    int current_slave = -1;
    repl->connect();
    for (int i = 0; i < repl->N; i++)
    {
        conn_num = get_conn_num(repl->nodes[i], maxscales->ip(m), maxscales->hostname[m], (char*) "test");
        tprintf("connections to %d: %u\n", i, conn_num);
        if ((i == 0) && (conn_num != 1))
        {
            tprintf("There is no connection to master\n");
            *global_result = 1;
        }
        all_conn += conn_num;
        if ((i != 0) && (conn_num != 0))
        {
            current_slave = i;
        }
    }
    if (all_conn != 2)
    {
        tprintf("total number of connections is not 2, it is %d\n", all_conn);
        *global_result = 1;
    }
    tprintf("Now connected slave node is %d (%s)\n", current_slave, repl->IP[current_slave]);
    repl->close_connections();
    return current_slave;
}

int TestConnections::find_connected_slave1(int m)
{
    int conn_num;
    int all_conn = 0;
    int current_slave = -1;
    repl->connect();
    for (int i = 0; i < repl->N; i++)
    {
        conn_num = get_conn_num(repl->nodes[i], maxscales->ip(m), maxscales->hostname[m], (char*) "test");
        tprintf("connections to %d: %u\n", i, conn_num);
        all_conn += conn_num;
        if ((i != 0) && (conn_num != 0))
        {
            current_slave = i;
        }
    }
    tprintf("Now connected slave node is %d (%s)\n", current_slave, repl->IP[current_slave]);
    repl->close_connections();
    return current_slave;
}

int TestConnections::check_maxscale_processes(int m, int expected)
{
    const char* ps_cmd = use_valgrind ?
        "ps ax | grep valgrind | grep maxscale | grep -v grep | wc -l" :
        "ps -C maxscale | grep maxscale | wc -l";

    int exit_code;
    char* maxscale_num = maxscales->ssh_node_output(m, ps_cmd, false, &exit_code);

    if ((maxscale_num == NULL) || (exit_code != 0))
    {
        return -1;
    }
    char* nl = strchr(maxscale_num, '\n');
    if (nl)
    {
        *nl = '\0';
    }

    if (atoi(maxscale_num) != expected)
    {
        tprintf("%s maxscale processes detected, trying again in 5 seconds\n", maxscale_num);
        sleep(5);
        maxscale_num = maxscales->ssh_node_output(m, ps_cmd, false, &exit_code);

        if (atoi(maxscale_num) != expected)
        {
            add_result(1, "Number of MaxScale processes is not %d, it is %s\n", expected, maxscale_num);
        }
    }

    return exit_code;
}

int TestConnections::stop_maxscale(int m)
{
    int res = maxscales->stop_maxscale(m);
    check_maxscale_processes(m, 0);
    fflush(stdout);
    return res;
}

int TestConnections::start_maxscale(int m)
{
    int res = maxscales->start_maxscale(m);
    check_maxscale_processes(m, 1);
    fflush(stdout);
    return res;
}

int TestConnections::check_maxscale_alive(int m)
{
    int gr = global_result;
    set_timeout(10);
    tprintf("Connecting to Maxscale\n");
    add_result(maxscales->connect_maxscale(m), "Can not connect to Maxscale\n");
    tprintf("Trying simple query against all sevices\n");
    tprintf("RWSplit \n");
    set_timeout(10);
    try_query(maxscales->conn_rwsplit[m], "show databases;");
    tprintf("ReadConn Master \n");
    set_timeout(10);
    try_query(maxscales->conn_master[m], "show databases;");
    tprintf("ReadConn Slave \n");
    set_timeout(10);
    try_query(maxscales->conn_slave[m], "show databases;");
    set_timeout(10);
    maxscales->close_maxscale_connections(m);
    add_result(global_result - gr, "Maxscale is not alive\n");
    stop_timeout();
    check_maxscale_processes(m, 1);

    return global_result - gr;
}

int TestConnections::test_maxscale_connections(int m, bool rw_split, bool rc_master, bool rc_slave)
{
    int rval = 0;
    int rc;

    tprintf("Testing RWSplit, expecting %s\n", (rw_split ? "success" : "failure"));
    rc = execute_query(maxscales->conn_rwsplit[m], "select 1");
    if ((rc == 0) != rw_split)
    {
        tprintf("Error: Query %s\n", (rw_split ? "failed" : "succeeded"));
        rval++;
    }

    tprintf("Testing ReadConnRoute Master, expecting %s\n", (rc_master ? "success" : "failure"));
    rc = execute_query(maxscales->conn_master[m], "select 1");
    if ((rc == 0) != rc_master)
    {
        tprintf("Error: Query %s", (rc_master ? "failed" : "succeeded"));
        rval++;
    }

    tprintf("Testing ReadConnRoute Slave, expecting %s\n", (rc_slave ? "success" : "failure"));
    rc = execute_query(maxscales->conn_slave[m], "select 1");
    if ((rc == 0) != rc_slave)
    {
        tprintf("Error: Query %s", (rc_slave ? "failed" : "succeeded"));
        rval++;
    }
    return rval;
}


int TestConnections::create_connections(int m,
                                        int conn_N,
                                        bool rwsplit_flag,
                                        bool master_flag,
                                        bool slave_flag,
                                        bool galera_flag)
{
    int i;
    int local_result = 0;
    MYSQL* rwsplit_conn[conn_N];
    MYSQL* master_conn[conn_N];
    MYSQL* slave_conn[conn_N];
    MYSQL* galera_conn[conn_N];


    tprintf("Opening %d connections to each router\n", conn_N);
    for (i = 0; i < conn_N; i++)
    {
        set_timeout(20);

        if (verbose)
        {
            tprintf("opening %d-connection: ", i + 1);
        }

        if (rwsplit_flag)
        {
            if (verbose)
            {
                printf("RWSplit \t");
            }

            rwsplit_conn[i] = maxscales->open_rwsplit_connection(m);
            if (!rwsplit_conn[i])
            {
                local_result++;
                tprintf("RWSplit connection failed\n");
            }
        }
        if (master_flag)
        {
            if (verbose)
            {
                printf("ReadConn master \t");
            }

            master_conn[i] = maxscales->open_readconn_master_connection(m);
            if (mysql_errno(master_conn[i]) != 0)
            {
                local_result++;
                tprintf("ReadConn master connection failed, error: %s\n", mysql_error(master_conn[i]));
            }
        }
        if (slave_flag)
        {
            if (verbose)
            {
                printf("ReadConn slave \t");
            }

            slave_conn[i] = maxscales->open_readconn_slave_connection(m);
            if (mysql_errno(slave_conn[i]) != 0)
            {
                local_result++;
                tprintf("ReadConn slave connection failed, error: %s\n", mysql_error(slave_conn[i]));
            }
        }
        if (galera_flag)
        {
            if (verbose)
            {
                printf("Galera \n");
            }

            galera_conn[i] =
                open_conn(4016, maxscales->IP[m], maxscales->user_name, maxscales->password, ssl);
            if (mysql_errno(galera_conn[i]) != 0)
            {
                local_result++;
                tprintf("Galera connection failed, error: %s\n", mysql_error(galera_conn[i]));
            }
        }
    }
    for (i = 0; i < conn_N; i++)
    {
        set_timeout(20);

        if (verbose)
        {
            tprintf("Trying query against %d-connection: ", i + 1);
        }

        if (rwsplit_flag)
        {
            if (verbose)
            {
                tprintf("RWSplit \t");
            }
            local_result += execute_query(rwsplit_conn[i], "select 1;");
        }
        if (master_flag)
        {
            if (verbose)
            {
                tprintf("ReadConn master \t");
            }
            local_result += execute_query(master_conn[i], "select 1;");
        }
        if (slave_flag)
        {
            if (verbose)
            {
                tprintf("ReadConn slave \t");
            }
            local_result += execute_query(slave_conn[i], "select 1;");
        }
        if (galera_flag)
        {
            if (verbose)
            {
                tprintf("Galera \n");
            }
            local_result += execute_query(galera_conn[i], "select 1;");
        }
    }

    // global_result += check_pers_conn(Test, pers_conn_expected);
    tprintf("Closing all connections\n");
    for (i = 0; i < conn_N; i++)
    {
        set_timeout(20);
        if (rwsplit_flag)
        {
            mysql_close(rwsplit_conn[i]);
        }
        if (master_flag)
        {
            mysql_close(master_conn[i]);
        }
        if (slave_flag)
        {
            mysql_close(slave_conn[i]);
        }
        if (galera_flag)
        {
            mysql_close(galera_conn[i]);
        }
    }
    stop_timeout();

    return local_result;
}

int TestConnections::get_client_ip(int m, char* ip)
{
    MYSQL* conn;
    MYSQL_RES* res;
    MYSQL_ROW row;
    int ret = 1;
    unsigned long long int rows;
    unsigned long long int i;

    maxscales->connect_rwsplit(m);
    if (execute_query(maxscales->conn_rwsplit[m],
                      "CREATE DATABASE IF NOT EXISTS db_to_check_client_ip") != 0)
    {
        return ret;
    }
    maxscales->close_rwsplit(m);
    conn = open_conn_db(maxscales->rwsplit_port[m],
                        maxscales->IP[m],
                        (char*) "db_to_check_client_ip",
                        maxscales->user_name,
                        maxscales->password,
                        ssl);

    if (conn != NULL)
    {
        if (mysql_query(conn, "show processlist;") != 0)
        {
            printf("Error: can't execute SQL-query: show processlist\n");
            printf("%s\n\n", mysql_error(conn));
        }
        else
        {
            res = mysql_store_result(conn);
            if (res == NULL)
            {
                printf("Error: can't get the result description\n");
            }
            else
            {
                mysql_num_fields(res);
                rows = mysql_num_rows(res);
                for (i = 0; i < rows; i++)
                {
                    row = mysql_fetch_row(res);
                    if ((row[2] != NULL ) && (row[3] != NULL))
                    {
                        if (strstr(row[3], "db_to_check_client_ip") != NULL)
                        {
                            ret = 0;
                            strcpy(ip, row[2]);
                        }
                    }
                }
            }
            mysql_free_result(res);
        }
        execute_query(maxscales->conn_rwsplit[m], "DROP DATABASE db_to_check_client_ip");
    }

    mysql_close(conn);
    return ret;
}

int TestConnections::set_timeout(long int timeout_seconds)
{
    if (enable_timeouts)
    {
        timeout = timeout_seconds;
    }
    return 0;
}

int TestConnections::set_log_copy_interval(long int interval_seconds)
{
    log_copy_to_go = interval_seconds;
    log_copy_interval = interval_seconds;
    return 0;
}

int TestConnections::stop_timeout()
{
    timeout = 999999999;
    return 0;
}

void TestConnections::tprintf(const char* format, ...)
{
    timeval t2;
    gettimeofday(&t2, NULL);
    double elapsedTime = (t2.tv_sec - start_time.tv_sec);
    elapsedTime += (double) (t2.tv_usec - start_time.tv_usec) / 1000000.0;

    struct tm tm_now;
    localtime_r(&t2.tv_sec, &tm_now);
    unsigned int msec = t2.tv_usec / 1000;

    printf("%02u:%02u:%02u.%03u %04f: ", tm_now.tm_hour, tm_now.tm_min, tm_now.tm_sec, msec, elapsedTime);

    va_list argp;
    va_start(argp, format);
    vprintf(format, argp);
    va_end(argp);

    /** Add a newline if the message doesn't have one */
    if (format[strlen(format) - 1] != '\n')
    {
        printf("\n");
    }

    fflush(stdout);
    fflush(stderr);
}

int TestConnections::get_master_server_id(int m)
{
    int master_id = -1;
    MYSQL* conn = maxscales->open_rwsplit_connection(m);
    char str[100];
    if (find_field(conn, "SELECT @@server_id, @@last_insert_id;", "@@server_id", str) == 0)
    {
        char* endptr = NULL;
        auto colvalue = strtol(str, &endptr, 0);
        if (endptr && *endptr == '\0')
        {
            master_id = colvalue;
        }
    }
    mysql_close(conn);
    return master_id;
}
void* timeout_thread(void* ptr)
{
    TestConnections* Test = (TestConnections*) ptr;
    struct timespec tim;
    while (Test->timeout > 0)
    {
        tim.tv_sec = 1;
        tim.tv_nsec = 0;
        nanosleep(&tim, NULL);
        Test->timeout--;
    }
    Test->tprintf("\n **** Timeout! *** \n");
    Test->~TestConnections();
    exit(250);
}

void* log_copy_thread(void* ptr)
{
    TestConnections* Test = (TestConnections*) ptr;
    struct timespec tim;
    while (true)
    {
        while (Test->log_copy_to_go > 0)
        {
            tim.tv_sec = 1;
            tim.tv_nsec = 0;
            nanosleep(&tim, NULL);
            Test->log_copy_to_go--;
        }
        Test->log_copy_to_go = Test->log_copy_interval;
        Test->tprintf("\n **** Copying all logs *** \n");
        Test->copy_all_logs_periodic();
    }

    return NULL;
}

int TestConnections::insert_select(int m, int N)
{
    int result = 0;

    tprintf("Create t1\n");
    set_timeout(30);
    create_t1(maxscales->conn_rwsplit[m]);

    tprintf("Insert data into t1\n");
    set_timeout(N * 16 + 30);
    insert_into_t1(maxscales->conn_rwsplit[m], N);
    stop_timeout();
    repl->sync_slaves();

    tprintf("SELECT: rwsplitter\n");
    set_timeout(30);
    result += select_from_t1(maxscales->conn_rwsplit[m], N);

    tprintf("SELECT: master\n");
    set_timeout(30);
    result += select_from_t1(maxscales->conn_master[m], N);

    tprintf("SELECT: slave\n");
    set_timeout(30);
    result += select_from_t1(maxscales->conn_slave[m], N);

    return result;
}

int TestConnections::use_db(int m, char* db)
{
    int local_result = 0;
    char sql[100];

    sprintf(sql, "USE %s;", db);
    set_timeout(20);
    tprintf("selecting DB '%s' for rwsplit\n", db);
    local_result += execute_query(maxscales->conn_rwsplit[m], "%s", sql);
    tprintf("selecting DB '%s' for readconn master\n", db);
    local_result += execute_query(maxscales->conn_slave[m], "%s", sql);
    tprintf("selecting DB '%s' for readconn slave\n", db);
    local_result += execute_query(maxscales->conn_master[m], "%s", sql);
    for (int i = 0; i < repl->N; i++)
    {
        tprintf("selecting DB '%s' for direct connection to node %d\n", db, i);
        local_result += execute_query(repl->nodes[i], "%s", sql);
    }
    return local_result;
}

int TestConnections::check_t1_table(int m, bool presence, char* db)
{
    const char* expected = presence ? "" : "NOT";
    const char* actual = presence ? "NOT" : "";
    int start_result = global_result;

    add_result(use_db(m, db), "use db failed\n");
    stop_timeout();
    repl->sync_slaves();

    tprintf("Checking: table 't1' should %s be found in '%s' database\n", expected, db);
    set_timeout(30);
    int exists = check_if_t1_exists(maxscales->conn_rwsplit[m]);

    if (exists == presence)
    {
        tprintf("RWSplit: ok\n");
    }
    else
    {
        add_result(1, "Table t1 is %s found in '%s' database using RWSplit\n", actual, db);
    }

    set_timeout(30);
    exists = check_if_t1_exists(maxscales->conn_master[m]);

    if (exists == presence)
    {
        tprintf("ReadConn master: ok\n");
    }
    else
    {
        add_result(1,
                   "Table t1 is %s found in '%s' database using Readconnrouter with router option master\n",
                   actual,
                   db);
    }

    set_timeout(30);
    exists = check_if_t1_exists(maxscales->conn_slave[m]);

    if (exists == presence)
    {
        tprintf("ReadConn slave: ok\n");
    }
    else
    {
        add_result(1,
                   "Table t1 is %s found in '%s' database using Readconnrouter with router option slave\n",
                   actual,
                   db);
    }


    for (int i = 0; i < repl->N; i++)
    {
        set_timeout(30);
        exists = check_if_t1_exists(repl->nodes[i]);
        if (exists == presence)
        {
            tprintf("Node %d: ok\n", i);
        }
        else
        {
            add_result(1,
                       "Table t1 is %s found in '%s' database using direct connect to node %d\n",
                       actual,
                       db,
                       i);
        }
    }

    stop_timeout();

    return global_result - start_result;
}

int TestConnections::try_query(MYSQL* conn, const char* format, ...)
{
    va_list valist;

    va_start(valist, format);
    int message_len = vsnprintf(NULL, 0, format, valist);
    va_end(valist);

    char sql[message_len + 1];

    va_start(valist, format);
    vsnprintf(sql, sizeof(sql), format, valist);
    va_end(valist);

    int res = execute_query_silent(conn, sql, false);
    add_result(res,
               "Query '%.*s%s' failed!\n",
               message_len < 100 ? message_len : 100,
               sql,
               message_len < 100 ? "" : "...");
    return res;
}

int TestConnections::try_query_all(int m, const char* sql)
{
    return try_query(maxscales->conn_rwsplit[m], "%s", sql)
           + try_query(maxscales->conn_master[m], "%s", sql)
           + try_query(maxscales->conn_slave[m], "%s", sql);
}

StringSet TestConnections::get_server_status(const char* name)
{
    std::set<std::string> rval;
    int rc;
    char* res = maxscales->ssh_node_output_f(0, true, &rc, "maxadmin list servers|grep \'%s\'", name);
    char* pipe = strrchr(res, '|');

    if (res && pipe)
    {
        pipe++;
        char* tok = strtok(pipe, ",");

        while (tok)
        {
            char* p = tok;
            char* end = strchr(tok, '\n');
            if (!end)
            {
                end = strchr(tok, '\0');
            }

            // Trim leading whitespace
            while (p < end && isspace(*p))
            {
                p++;
            }

            // Trim trailing whitespace
            while (end > tok && isspace(*end))
            {
                *end-- = '\0';
            }

            rval.insert(p);
            tok = strtok(NULL, ",\n");
        }

        free(res);
    }

    return rval;
}

int TestConnections::list_dirs(int m)
{
    for (int i = 0; i < repl->N; i++)
    {
        tprintf("ls on node %d\n", i);
        repl->ssh_node(i, (char*) "ls -la /var/lib/mysql", true);
        fflush(stdout);
    }
    tprintf("ls maxscale \n");
    maxscales->ssh_node(m, "ls -la /var/lib/maxscale/", true);
    fflush(stdout);
    return 0;
}

void TestConnections::check_current_operations(int m, int value)
{
    char value_str[512];
    sprintf(value_str, "%d", value);

    for (int i = 0; i < repl->N; i++)
    {
        char command[512];
        sprintf(command, "show server server%d", i + 1);
        add_result(maxscales->check_maxadmin_param(m, command, "Current no. of operations:", value_str),
                   "Current no. of operations is not %s",
                   value_str);
    }
}

void TestConnections::check_current_connections(int m, int value)
{
    char value_str[512];
    sprintf(value_str, "%d", value);

    for (int i = 0; i < repl->N; i++)
    {
        char command[512];
        sprintf(command, "show server server%d", i + 1);
        add_result(maxscales->check_maxadmin_param(m, command, "Current no. of conns:", value_str),
                   "Current no. of conns is not %s",
                   value_str);
    }
}

int TestConnections::take_snapshot(char* snapshot_name)
{
    char str[strlen(take_snapshot_command) + strlen(snapshot_name) + 2];
    sprintf(str, "%s %s", take_snapshot_command, snapshot_name);
    return call_system(str);
}

int TestConnections::revert_snapshot(char* snapshot_name)
{
    char str[strlen(revert_snapshot_command) + strlen(snapshot_name) + 2];
    sprintf(str, "%s %s", revert_snapshot_command, snapshot_name);
    return call_system(str);
}

bool TestConnections::test_bad_config(int m, const char* config)
{
    process_template(m, config, "/tmp/");

    // Set the timeout to prevent hangs with configurations that work
    set_timeout(20);

    return maxscales->ssh_node_f(m,
                                 true,
                                 "cp /tmp/maxscale.cnf /etc/maxscale.cnf; pkill -9 maxscale; "
                                 "maxscale -U maxscale -lstdout &> /dev/null && sleep 1 && pkill -9 maxscale")
           == 0;
}
int TestConnections::call_mdbci(const char * options)
{
    struct stat buf;
    if (stat(
                (mdbci_vm_path + std::string("/") + mdbci_config_name).c_str(),
                &buf)
       )
    {
        if (process_mdbci_template())
        {
            tprintf("Failed to generate MDBCI virtual machines template");
            return 1;
        }
        if (system((std::string("mdbci --override --template ") +
                    vm_path +
                    std::string(".json generate ") +
                    std::string(mdbci_config_name)).c_str() ))
        {
            tprintf("MDBCI failed to generate virtual machines description");
            return 1;
        }
        if (system((std::string("cp -r ") +
                    std::string(test_dir) +
                    std::string("/mdbci/cnf ") +
                    std::string(vm_path) +
                    std::string("/")).c_str()))
        {
            tprintf("Failed to copy my.cnf files");
            return 1;
        }
    }

    if (system((std::string("mdbci up ") +
                std::string(mdbci_config_name) +
                std::string(" --labels ") +
                mdbci_labels +
                std::string(" ") +
                std::string(options)).c_str() ))
    {
        tprintf("MDBCI failed to bring up virtual machines");
        return 1;
    }
    read_env();
    if (repl)
    {
        repl->read_basic_env();
    }
    if (galera)
    {
        galera->read_basic_env();
    }
    if (maxscales)
    {
        maxscales->read_basic_env();
    }
    return 0;
}

int TestConnections::process_mdbci_template()
{
    char * product = readenv("product", "mariadb");
    char * box = readenv("box", "centos_7_libvirt");
    char * __attribute__((unused)) backend_box = readenv("backend_box", "%s", box);
    char * version = readenv("version", "10.3");
    char * __attribute__((unused)) target = readenv("target", "develop");
    char * __attribute__((unused)) vm_memory = readenv("vm_memory", "2048");
    char * __attribute__((unused)) galera_version = readenv("galera_version", "%s", version);

    if (strcmp(product, "mysql") == 0 )
    {
        setenv("cnf_path",
               (vm_path + std::string("/cnf/mysql56/")).c_str(),
               1);
    }
    else
    {
        setenv("cnf_path",
               (vm_path + std::string("/cnf/")).c_str(),
               1);
    }

    std::string name = std::string(test_dir) +
                       std::string("/mdbci/templates/") +
                       std::string(mdbci_template) +
                       std::string(".json.template");

    std::string sys = std::string("envsubst < ") +
                      name +
                      std::string(" > ") +
                      vm_path +
                      std::string(".json");
    if (verbose)
    {
        std::cout << sys << std::endl;
    }
    return system(sys.c_str());
}

std::string dump_status(const StringSet& current, const StringSet& expected)
{
    std::stringstream ss;
    ss << "Current status: (";

    for (const auto& a : current)
    {
        ss << a << ",";
    }

    ss << ") Expected status: (";

    for (const auto& a : expected)
    {
        ss << a << ",";
    }

    ss << ")";

    return ss.str();
}
int TestConnections::reinstall_maxscales()
{
    char sys[strlen(target) +
                            strlen(mdbci_config_name) +
                            strlen(maxscales->prefix) +
                            70];
    for (int i = 0; i < maxscales->N; i++)
    {
        printf("Installing Maxscale on node %d\n", i);
        //TODO: make it via MDBCI and compatible with any distro
        maxscales->ssh_node(i, "yum remove maxscale -y", true);
        maxscales->ssh_node(i, "yum clean all", true);

        sprintf(sys, "mdbci setup_repo --product maxscale_ci --product-version %s %s/%s_%03d",
                target, mdbci_config_name, maxscales->prefix, i);
        if (system(sys))
        {
            return 1;
        }
        sprintf(sys, "mdbci install_product --product maxscale_ci --product-version %s %s/%s_%03d",
                target, mdbci_config_name, maxscales->prefix, i);
        if (system(sys))
        {
            return 1;
        }
    }
    return 0;
}<|MERGE_RESOLUTION|>--- conflicted
+++ resolved
@@ -804,13 +804,8 @@
     sprintf(str, "sed -i \"s/###access_user###/%s/g\" maxscale.cnf", maxscales->access_user[m]);
     system(str);
 
-<<<<<<< HEAD
-    ss << template_file << " > maxscale.cnf";
-    call_system(ss.str().c_str());
-=======
     sprintf(str, "sed -i \"s|###access_homedir###|%s|g\" maxscale.cnf", maxscales->access_homedir[m]);
     system(str);
->>>>>>> 09cb4a88
 
     if (repl && repl->v51)
     {
