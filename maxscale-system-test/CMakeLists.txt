--- conflicted
+++ resolved
@@ -591,11 +591,8 @@
 #add_test_script(ssl_load load_balancing ssl_load LABELS maxscale readwritesplit REPL_BACKEND)
 
 # Check load balancing, client ssl is ON, Galera backend
-<<<<<<< HEAD
-=======
 
 # Galera version is also disabled due to C/C 3.0 strangeness
->>>>>>> 7f1a9491
 #add_test_script(ssl_load_galera load_balancing_galera ssl_load_galera LABELS maxscale readwritesplit GALERA_BACKEND)
 
 # Testing slaves who have lost their master and how MaxScale works with them
