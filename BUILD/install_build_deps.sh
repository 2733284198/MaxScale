#!/bin/bash

# Do the real building work. This script is executed on build VM and
# requires a working installation of CMake.

# Build in a temp directory so we don't pollute cwd
tmpdir=$(mktemp -d)

cd $tmpdir

command -v apt-get

if [ $? == 0 ]
then
  # DEB-based distro
  install_libdir=/usr/lib
  export DEBIAN_FRONTEND=noninteractive
  sudo apt-get update

  sudo dpkg-reconfigure libc6
  sudo -E apt-get -q -o Dpkg::Options::=--force-confold \
       -o Dpkg::Options::=--force-confdef \
       -y --force-yes \
       install dpkg-dev git wget \
       build-essential libssl-dev ncurses-dev bison flex \
       perl libtool libpcre3-dev tcl tcl-dev uuid \
       uuid-dev libsqlite3-dev liblzma-dev libpam0g-dev pkg-config \
       libedit-dev

  # One of these will work, older systems use libsystemd-daemon-dev
  sudo apt-get install -y libsystemd-dev || \
      sudo apt-get install -y libsystemd-daemon-dev

  ## separatelibgnutls installation process for Ubuntu Trusty
  cat /etc/*release | grep -E "Trusty|wheezy"
  if [ $? == 0 ]
  then
     sudo apt-get install -y --force-yes libgnutls-dev libgcrypt11-dev
  else
     sudo apt-get install -y --force-yes libgnutls30 libgnutls-dev
     if [ $? != 0 ]
     then
         sudo apt-get install -y --force-yes libgnutls28-dev
     fi
     sudo apt-get install -y --force-yes libgcrypt20-dev
     if [ $? != 0 ]
     then
         sudo apt-get install -y --force-yes libgcrypt11-dev
     fi
  fi
else
  ## RPM-based distro
  install_libdir=/usr/lib64
  command -v yum

  if [ $? != 0 ]
  then
    # We need zypper here
    sudo zypper -n refresh
    sudo zypper -n update
    sudo zypper -n install gcc gcc-c++ ncurses-devel bison glibc-devel libgcc_s1 perl \
         make libtool libopenssl-devel libaio libaio-devel flex \
         pcre-devel git wget tcl tcl-devel libuuid-devel \
         xz-devel sqlite3 sqlite3-devel pkg-config lua lua-devel \
         gnutls-devel libgcrypt-devel pam-devel systemd-devel
    sudo zypper -n install rpm-build
    cat /etc/*-release | grep "SUSE Linux Enterprise Server 11"

    if [ $? != 0 ]
    then
      sudo zypper -n install libedit-devel
    fi
  else
    # YUM!
    sudo yum clean all
    sudo yum update -y
    sudo yum install -y --nogpgcheck gcc gcc-c++ ncurses-devel bison glibc-devel \
         libgcc perl make libtool openssl-devel libaio libaio-devel libedit-devel \
         libedit-devel systemtap-sdt-devel rpm-sign wget \
         gnupg pcre-devel flex rpmdevtools git wget tcl tcl-devel openssl libuuid-devel xz-devel \
         sqlite sqlite-devel pkgconfig lua lua-devel rpm-build createrepo yum-utils \
         gnutls-devel libgcrypt-devel pam-devel

    # Attempt to install libasan, it'll only work on CentOS 7
    sudo yum install -y --nogpgcheck libasan

    # Attempt to install systemd-devel, doesn't work on CentOS 6
    sudo yum install -y systemd-devel

    grep "release 6" /etc/redhat-release
    if [ $? == 0 ]
    then
        # Enable the devtoolkit to get a newer compiler

        # CentOS: install the centos-release-scl repo
        # RHEL: enable the existing repo (seems to be rhui-REGION-rhel-server-rhscl on AWS)
        sudo yum -y install centos-release-scl || \
            sudo yum-config-manager --enable rhui-REGION-rhel-server-rhscl

        sudo yum -y install devtoolset-7-gcc-c++
        source /opt/rh/devtoolset-7/enable

        # Enable it by default
        echo "source /opt/rh/devtoolset-7/enable" >> ~/.bashrc
    else
        # Installed for REST API and MaxCtrl unit tests
        sudo yum -y install docker epel-release
        sudo yum -y install docker-compose
        sudo groupadd docker
        sudo usermod -a -G docker `whoami`
        sudo sed -i 's/--selinux-enabled/--selinux-enabled=false/' /etc/sysconfig/docker
        sudo systemctl start docker
    fi
  fi

fi

# cmake
wget -q http://max-tst-01.mariadb.com/ci-repository/cmake-3.7.1-Linux-x86_64.tar.gz --no-check-certificate
if [ $? != 0 ] ; then
    echo "CMake can not be downloaded from Maxscale build server, trying from cmake.org"
    wget -q https://cmake.org/files/v3.7/cmake-3.7.1-Linux-x86_64.tar.gz --no-check-certificate
fi
sudo tar xzf cmake-3.7.1-Linux-x86_64.tar.gz -C /usr/ --strip-components=1

cmake_version=`cmake --version | grep "cmake version" | awk '{ print $3 }'`
if [ "`echo -e "3.7.1\n$cmake_version"|sort -V|head -n 1`" != "3.7.1" ] ; then
    echo "cmake does not work! Trying to build from source"
    wget -q https://cmake.org/files/v3.7/cmake-3.7.1.tar.gz --no-check-certificate
    tar xzf cmake-3.7.1.tar.gz
    cd cmake-3.7.1

    ./bootstrap
    gmake
    sudo make install
    cd ..
fi

# RabbitMQ C client
mkdir rabbit
cd rabbit
git clone https://github.com/alanxz/rabbitmq-c.git

if [ $? != 0 ]
then
    echo "Error cloning rabbitmq-c"
    sudo rm -rf $tmpdir
    exit 1
fi

cd rabbitmq-c
git checkout v0.7.1
cmake .  -DCMAKE_C_FLAGS=-fPIC -DBUILD_SHARED_LIBS=N  -DCMAKE_INSTALL_PREFIX=/usr
sudo make install
cd ../../

# TCL
# Methods allow to compare software versions according to semantic versioning
verlte() {
    [  "$1" = "`echo -e "$1\n$2" | sort -V | head -n1`" ]
}

verlt() {
    [ "$1" = "$2" ] && return 1 || verlte $1 $2
}

system_tcl_version=$(tclsh <<< 'puts [info patchlevel]')
if verlt "$system_tcl_version" "8.6.5"
then
<<<<<<< HEAD
    echo "Error getting tcl"
    sudo rm -rf $tmpdir
    exit 1
=======
   mkdir tcl
   cd tcl
   wget -q --no-check-certificate http://prdownloads.sourceforge.net/tcl/tcl8.6.5-src.tar.gz

   if [ $? != 0 ]
   then
       echo "Error getting tcl"
       exit 1
   fi

   tar xzf tcl8.6.5-src.tar.gz
   cd tcl8.6.5/unix
   ./configure
   sudo make install
   cd ../../..
>>>>>>> 8d91e8e2
fi

# Jansson
git clone https://github.com/akheron/jansson.git
if [ $? != 0 ]
then
    echo "Error cloning jansson"
    sudo rm -rf $tmpdir
    exit 1
fi

cd jansson
git checkout v2.9
mkdir build
cd build
cmake .. -DCMAKE_INSTALL_PREFIX=/usr -DCMAKE_C_FLAGS=-fPIC -DJANSSON_INSTALL_LIB_DIR=$install_libdir
make
sudo make install
cd ../../

# Avro C API
wget -q -r -l1 -nH --cut-dirs=2 --no-parent -A.tar.gz --no-directories http://mirror.netinch.com/pub/apache/avro/stable/c
if [ $? != 0 ]
then
    echo "Error getting avro-c"
    sudo rm -rf $tmpdir
    exit 1
fi
avro_filename=`ls -1 avro*.tar.gz`
avro_dir=`echo "$avro_filename" | sed "s/.tar.gz//"`
tar -axf $avro_filename
mkdir $avro_dir/build
pushd $avro_dir/build
# Make sure the library isn't linked against snappy
sed -i 's/find_package(Snappy)//' ../lang/c/CMakeLists.txt
cmake .. -DCMAKE_INSTALL_PREFIX=/usr -DCMAKE_C_FLAGS=-fPIC -DCMAKE_CXX_FLAGS=-fPIC
make
sudo make install
popd

wget --quiet https://nodejs.org/dist/v6.11.2/node-v6.11.2-linux-x64.tar.xz
tar -axf node-v6.11.2-linux-x64.tar.xz
sudo cp -t /usr -r node-v6.11.2-linux-x64/*

sudo rm -rf $tmpdir<|MERGE_RESOLUTION|>--- conflicted
+++ resolved
@@ -167,11 +167,6 @@
 system_tcl_version=$(tclsh <<< 'puts [info patchlevel]')
 if verlt "$system_tcl_version" "8.6.5"
 then
-<<<<<<< HEAD
-    echo "Error getting tcl"
-    sudo rm -rf $tmpdir
-    exit 1
-=======
    mkdir tcl
    cd tcl
    wget -q --no-check-certificate http://prdownloads.sourceforge.net/tcl/tcl8.6.5-src.tar.gz
@@ -187,7 +182,6 @@
    ./configure
    sudo make install
    cd ../../..
->>>>>>> 8d91e8e2
 fi
 
 # Jansson
