--- conflicted
+++ resolved
@@ -1252,41 +1252,7 @@
         m_handler->error(this);
     }
 
-<<<<<<< HEAD
-    if ((events & EPOLLHUP) && (m_nClose == 0))
-    {
-        mxb_assert(m_handler);
-
-        rc |= MXB_POLL_HUP;
-
-        if (!m_hanged_up)
-        {
-            m_handler->hangup(this);
-
-            m_hanged_up = true;
-        }
-    }
-
-#ifdef EPOLLRDHUP
-    if ((events & EPOLLRDHUP) && (m_nClose == 0))
-    {
-        mxb_assert(m_handler);
-
-        rc |= MXB_POLL_HUP;
-
-        if (!m_hanged_up)
-        {
-            m_handler->hangup(this);
-
-            m_hanged_up = true;
-        }
-    }
-#endif
-
     if ((events & EPOLLOUT) && (m_nClose == 0))
-=======
-    if ((events & EPOLLOUT) && (dcb->n_close == 0))
->>>>>>> b921d708
     {
         mxb_assert(m_handler);
 
@@ -1318,48 +1284,42 @@
         }
     }
 
-<<<<<<< HEAD
+    if ((events & EPOLLHUP) && (m_nClose == 0))
+    {
+        mxb_assert(m_handler);
+
+        rc |= MXB_POLL_HUP;
+
+        if (!m_hanged_up)
+        {
+            m_handler->hangup(this);
+
+            m_hanged_up = true;
+        }
+    }
+
+#ifdef EPOLLRDHUP
+    if ((events & EPOLLRDHUP) && (m_nClose == 0))
+    {
+        mxb_assert(m_handler);
+
+        rc |= MXB_POLL_HUP;
+
+        if (!m_hanged_up)
+        {
+            m_handler->hangup(this);
+
+            m_hanged_up = true;
+        }
+    }
+#endif
+
     if (m_session)
     {
         // By design we don't distinguish between real I/O activity and
         // fake activity. In both cases, the session is busy.
         static_cast<Session*>(m_session)->book_io_activity();
     }
-=======
-    if ((events & EPOLLHUP) && (dcb->n_close == 0))
-    {
-        rc |= MXB_POLL_HUP;
-
-        if (!dcb->dcb_errhandle_called)
-        {
-            if (dcb_session_check(dcb, "hangup EPOLLHUP"))
-            {
-                DCB_EH_NOTICE("Calling dcb->func.hangup(%p)", dcb);
-                dcb->func.hangup(dcb);
-            }
-
-            dcb->dcb_errhandle_called = true;
-        }
-    }
-
-#ifdef EPOLLRDHUP
-    if ((events & EPOLLRDHUP) && (dcb->n_close == 0))
-    {
-        rc |= MXB_POLL_HUP;
-
-        if (!dcb->dcb_errhandle_called)
-        {
-            if (dcb_session_check(dcb, "hangup EPOLLRDHUP"))
-            {
-                DCB_EH_NOTICE("Calling dcb->func.hangup(%p)", dcb);
-                dcb->func.hangup(dcb);
-            }
-
-            dcb->dcb_errhandle_called = true;
-        }
-    }
-#endif
->>>>>>> b921d708
 
     return rc;
 }
