--- conflicted
+++ resolved
@@ -179,7 +179,7 @@
      * Authenticators receive complete packets from protocol.
      */
 
-    const char* srv_name = dcb->server->name;
+    const char* srv_name = dcb->server->name();
     if (m_servername.empty())
     {
         m_servername = srv_name;
@@ -191,10 +191,6 @@
     const int min_readable_buflen = MYSQL_HEADER_LEN + 1 + 1;
     // The buffer should be reasonable size. Large buffers likely mean that the auth scheme is complicated.
     const int MAX_BUFLEN = 2000;
-<<<<<<< HEAD
-    const char* srv_name = dcb->server->name();
-=======
->>>>>>> 442d8bed
     const int buflen = gwbuf_length(buffer);
     if (buflen <= min_readable_buflen || buflen > MAX_BUFLEN)
     {
