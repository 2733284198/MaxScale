--- conflicted
+++ resolved
@@ -1505,15 +1505,6 @@
 
                 switch (m_instance->get_action())
                 {
-<<<<<<< HEAD
-                    MXS_NOTICE("[%s] Rule '%s' for '%s' matched by %s@%s: %s",
-                               m_session->service->name(),
-                               rname,
-                               suser->name(),
-                               user().c_str(),
-                               remote().c_str(),
-                               get_sql(buffer).c_str());
-=======
                 case FW_ACTION_ALLOW:
                     query_ok = match;
                     break;
@@ -1530,19 +1521,10 @@
                     MXS_ERROR("Unknown dbfwfilter action: %d", m_instance->get_action());
                     mxb_assert(false);
                     break;
->>>>>>> 65b4ac7c
                 }
 
                 if (m_instance->get_log_bitmask() != FW_LOG_NONE)
                 {
-<<<<<<< HEAD
-                    MXS_NOTICE("[%s] Query for '%s' by %s@%s was not matched: %s",
-                               m_session->service->name(),
-                               suser->name(),
-                               user().c_str(),
-                               remote().c_str(),
-                               get_sql(buffer).c_str());
-=======
                     if (match && m_instance->get_log_bitmask() & FW_LOG_MATCH)
                     {
                         MXS_NOTICE("[%s] Rule '%s' for '%s' matched by %s@%s: %s",
@@ -1562,7 +1544,6 @@
                                    remote().c_str(),
                                    get_sql(buffer).c_str());
                     }
->>>>>>> 65b4ac7c
                 }
 
                 MXS_FREE(rname);
